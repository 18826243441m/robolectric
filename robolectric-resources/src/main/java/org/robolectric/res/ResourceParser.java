--- conflicted
+++ resolved
@@ -15,7 +15,6 @@
 
     try {
       documentLoader.load("values",
-<<<<<<< HEAD
           new ValueResourceLoader(resourceTable, "/resources/bool", "bool", ResType.BOOLEAN),
           new ValueResourceLoader(resourceTable, "/resources/item[@type='bool']", "bool", ResType.BOOLEAN),
           new ValueResourceLoader(resourceTable, "/resources/color", "color", ResType.COLOR),
@@ -34,33 +33,11 @@
           new ValueResourceLoader(resourceTable, "/resources/string", "string", ResType.CHAR_SEQUENCE),
           new ValueResourceLoader(resourceTable, "/resources/item[@type='string']", "string", ResType.CHAR_SEQUENCE),
           new ValueResourceLoader(resourceTable, "/resources/string-array", "array", ResType.CHAR_SEQUENCE_ARRAY),
+          new ValueResourceLoader(resourceTable, "/resources/array", "array", ResType.TYPED_ARRAY),
+          new ValueResourceLoader(resourceTable, "/resources/id", "id", ResType.CHAR_SEQUENCE),
+          new ValueResourceLoader(resourceTable, "/resources/item[@type='id']", "id", ResType.CHAR_SEQUENCE),                          
           new AttrResourceLoader(resourceTable),
           new StyleResourceLoader(resourceTable)
-=======
-          new ValueResourceLoader(data, "/resources/bool", "bool", ResType.BOOLEAN),
-          new ValueResourceLoader(data, "/resources/item[@type='bool']", "bool", ResType.BOOLEAN),
-          new ValueResourceLoader(data, "/resources/color", "color", ResType.COLOR),
-          new ValueResourceLoader(data, "/resources/drawable", "drawable", ResType.DRAWABLE),
-          new ValueResourceLoader(data, "/resources/item[@type='color']", "color", ResType.COLOR),
-          new ValueResourceLoader(data, "/resources/item[@type='drawable']", "drawable", ResType.DRAWABLE),
-          new ValueResourceLoader(data, "/resources/dimen", "dimen", ResType.DIMEN),
-          new ValueResourceLoader(data, "/resources/item[@type='dimen']", "dimen", ResType.DIMEN),
-          new ValueResourceLoader(data, "/resources/integer", "integer", ResType.INTEGER),
-          new ValueResourceLoader(data, "/resources/item[@type='integer']", "integer", ResType.INTEGER),
-          new ValueResourceLoader(data, "/resources/integer-array", "array", ResType.INTEGER_ARRAY),
-          new ValueResourceLoader(data, "/resources/fraction", "fraction", ResType.FRACTION),
-          new ValueResourceLoader(data, "/resources/item[@type='fraction']", "fraction", ResType.FRACTION),
-          new ValueResourceLoader(data, "/resources/item", "layout", ResType.LAYOUT),
-          new PluralResourceLoader(data),
-          new ValueResourceLoader(data, "/resources/string", "string", ResType.CHAR_SEQUENCE),
-          new ValueResourceLoader(data, "/resources/item[@type='string']", "string", ResType.CHAR_SEQUENCE),
-          new ValueResourceLoader(data, "/resources/string-array", "array", ResType.CHAR_SEQUENCE_ARRAY),
-          new ValueResourceLoader(data, "/resources/array", "array", ResType.TYPED_ARRAY),
-          new ValueResourceLoader(data, "/resources/id", "id", ResType.CHAR_SEQUENCE),
-          new ValueResourceLoader(data, "/resources/item[@type='id']", "id", ResType.CHAR_SEQUENCE),
-          new AttrResourceLoader(data),
-          new StyleResourceLoader(data)
->>>>>>> a066737f
       );
 
       documentLoader.load("layout", new OpaqueFileLoader(resourceTable, "layout"));
