package org.robolectric.res;

public class StyleResourceLoader extends XpathResourceXmlLoader {
  private final ResBunch data;

  public StyleResourceLoader(ResBunch data) {
    super("/resources/style");
    this.data = data;
  }

  @Override
  protected void processNode(String name, XmlNode xmlNode, XmlContext xmlContext) {
    String styleName = xmlNode.getAttrValue("name");
    String styleParent = xmlNode.getAttrValue("parent");
    if (styleParent == null) {
      int lastDot = styleName.lastIndexOf('.');
      if (lastDot != -1) {
        styleParent = styleName.substring(0, lastDot);
      }
    }

    String styleNameWithUnderscores = underscorize(styleName);
    StyleData styleData = new StyleData(xmlContext.getPackageName(), styleNameWithUnderscores, underscorize(styleParent));

    for (XmlNode item : xmlNode.selectElements("item")) {
      String attrName = item.getAttrValue("name");
      String value = item.getTextContent();

<<<<<<< HEAD
      ResName attrResName = ResName.qualifyResName(attrName, xmlContext.getPackageName(), "attr");
      styleData.add(attrResName, new AttributeResource(attrResName, value, xmlContext.getPackageName()));
=======
      ResName attrResName = ResName.qualifyResName(attrName, xmlContext.packageName, "attr");
      styleData.add(attrResName, new ResourceValue(attrResName, value, xmlContext.packageName));
>>>>>>> e68cd740
    }

    data.put("style", styleNameWithUnderscores, new TypedResource<>(styleData, ResType.STYLE, xmlContext));
  }

  private String underscorize(String s) {
    return s == null ? null : s.replace('.', '_');
  }
}<|MERGE_RESOLUTION|>--- conflicted
+++ resolved
@@ -26,13 +26,8 @@
       String attrName = item.getAttrValue("name");
       String value = item.getTextContent();
 
-<<<<<<< HEAD
       ResName attrResName = ResName.qualifyResName(attrName, xmlContext.getPackageName(), "attr");
-      styleData.add(attrResName, new AttributeResource(attrResName, value, xmlContext.getPackageName()));
-=======
-      ResName attrResName = ResName.qualifyResName(attrName, xmlContext.packageName, "attr");
-      styleData.add(attrResName, new ResourceValue(attrResName, value, xmlContext.packageName));
->>>>>>> e68cd740
+      styleData.add(attrResName, new ResourceValue(attrResName, value, xmlContext.getPackageName()));
     }
 
     data.put("style", styleNameWithUnderscores, new TypedResource<>(styleData, ResType.STYLE, xmlContext));
