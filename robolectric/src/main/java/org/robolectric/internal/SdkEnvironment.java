package org.robolectric.internal;

import javax.annotation.Nonnull;
import org.robolectric.internal.bytecode.Sandbox;
import org.robolectric.internal.dependency.DependencyResolver;
import org.robolectric.res.Fs;
import org.robolectric.res.PackageResourceTable;
import org.robolectric.res.ResourcePath;
import org.robolectric.res.ResourceTableFactory;

public class SdkEnvironment extends Sandbox {
  private final SdkConfig sdkConfig;
  private PackageResourceTable systemResourceTable;

  public SdkEnvironment(SdkConfig sdkConfig, ClassLoader robolectricClassLoader) {
    super(robolectricClassLoader);
    this.sdkConfig = sdkConfig;
  }

  public synchronized PackageResourceTable getSystemResourceTable(DependencyResolver dependencyResolver) {
    if (systemResourceTable == null) {
      ResourcePath resourcePath = createRuntimeSdkResourcePath(dependencyResolver);
      systemResourceTable = new ResourceTableFactory().newFrameworkResourceTable(resourcePath);
    }
    return systemResourceTable;
  }

  @Nonnull
  private ResourcePath createRuntimeSdkResourcePath(DependencyResolver dependencyResolver) {
    try {
      Fs systemResFs = Fs.fromJar(dependencyResolver.getLocalArtifactUrl(sdkConfig.getAndroidSdkDependency()));
      Class<?> androidRClass = getRobolectricClassLoader().loadClass("android.R");
      Class<?> androidInternalRClass = getRobolectricClassLoader().loadClass("com.android.internal.R");
      // TODO: verify these can be loaded via raw-res path
      return new ResourcePath(androidRClass,
<<<<<<< HEAD
          systemResFs.join("raw-res/res"), systemResFs.join("raw-res/assets"),
=======
          systemResFs.join("raw-res/res"),
          systemResFs.join("raw-res/assets"),
>>>>>>> a4c80088
          androidInternalRClass);
    } catch (ClassNotFoundException e) {
      throw new RuntimeException(e);
    }
  }

  public SdkConfig getSdkConfig() {
    return sdkConfig;
  }
}<|MERGE_RESOLUTION|>--- conflicted
+++ resolved
@@ -33,12 +33,8 @@
       Class<?> androidInternalRClass = getRobolectricClassLoader().loadClass("com.android.internal.R");
       // TODO: verify these can be loaded via raw-res path
       return new ResourcePath(androidRClass,
-<<<<<<< HEAD
-          systemResFs.join("raw-res/res"), systemResFs.join("raw-res/assets"),
-=======
           systemResFs.join("raw-res/res"),
           systemResFs.join("raw-res/assets"),
->>>>>>> a4c80088
           androidInternalRClass);
     } catch (ClassNotFoundException e) {
       throw new RuntimeException(e);
