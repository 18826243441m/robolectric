--- conflicted
+++ resolved
@@ -2,25 +2,18 @@
 
 import static org.assertj.core.api.Assertions.assertThat;
 import static org.junit.Assert.fail;
+import static org.robolectric.Robolectric.buildActivity;
 
 import android.app.Activity;
 import android.content.res.Resources;
 import android.content.res.Resources.Theme;
 import android.content.res.TypedArray;
-<<<<<<< HEAD
-import android.content.res.XmlResourceParser;
-import android.graphics.Color;
-import android.os.Bundle;
-import android.util.AttributeSet;
-import android.util.TypedValue;
-import android.util.Xml;
-=======
 import android.graphics.drawable.ColorDrawable;
 import android.os.Bundle;
 import android.util.AttributeSet;
+import android.util.Xml;
 import android.view.View;
 import android.widget.Button;
->>>>>>> bd2b6b89
 import org.junit.Before;
 import org.junit.Test;
 import org.junit.runner.RunWith;
@@ -28,6 +21,7 @@
 import org.robolectric.Robolectric;
 import org.robolectric.RobolectricTestRunner;
 import org.robolectric.RuntimeEnvironment;
+import org.robolectric.android.controller.ActivityController;
 
 @RunWith(RobolectricTestRunner.class)
 public class ShadowThemeTest {
@@ -38,83 +32,6 @@
     resources = RuntimeEnvironment.application.getResources();
   }
 
-<<<<<<< HEAD
-  @Test
-  public void withEmptyTheme_returnsEmptyAttributes() throws Exception {
-    assertThat(resources.newTheme().obtainStyledAttributes(new int[] {R.attr.string1}).hasValue(0)).isFalse();
-  }
-
-  @Test public void shouldGetValuesFromAttributeReference() throws Exception {
-    Theme theme = resources.newTheme();
-    theme.applyStyle(R.style.StyleWithAttributeReference, false);
-
-    TypedValue value1 = new TypedValue();
-    TypedValue value2 = new TypedValue();
-    boolean resolved1 = theme.resolveAttribute(R.attr.anAttribute, value1, true);
-    boolean resolved2 = theme.resolveAttribute(R.attr.attributeReferencingAnAttribute, value2, true);
-
-    assertThat(resolved1).isTrue();
-    assertThat(resolved2).isTrue();
-    assertThat(value1.resourceId).isEqualTo(R.string.hello);
-    assertThat(value2.resourceId).isEqualTo(R.string.hello);
-    assertThat(value1.coerceToString()).isEqualTo(value2.coerceToString());
-  }
-
-  @Test public void withResolveRefsFalse_shouldNotResolveResource() throws Exception {
-    Resources.Theme theme = resources.newTheme();
-    theme.applyStyle(R.style.StyleWithReference, true);
-
-    TypedValue value = new TypedValue();
-    boolean resolved = theme.resolveAttribute(R.attr.stringReference, value, false);
-
-    assertThat(resolved).isTrue();
-    assertThat(value.type).isEqualTo(TypedValue.TYPE_REFERENCE);
-    assertThat(value.data).isEqualTo(R.string.hello);
-  }
-
-  @Test public void withResolveRefsTrue_shouldResolveResource() throws Exception {
-    Resources.Theme theme = resources.newTheme();
-    theme.applyStyle(R.style.StyleWithReference, true);
-
-    TypedValue value = new TypedValue();
-    boolean resolved = theme.resolveAttribute(R.attr.stringReference, value, true);
-
-    assertThat(resolved).isTrue();
-    assertThat(value.type).isEqualTo(TypedValue.TYPE_STRING);
-    assertThat(value.resourceId).isEqualTo(R.string.hello);
-    assertThat(value.string).isEqualTo("Hello");
-  }
-
-  @Test public void failToResolveCircularReference() throws Exception {
-    Resources.Theme theme = resources.newTheme();
-    theme.applyStyle(R.style.StyleWithCircularReference, true);
-
-    TypedValue value = new TypedValue();
-    boolean resolved = theme.resolveAttribute(R.attr.circularReference, value, false);
-
-    assertThat(resolved).isFalse();
-  }
-
-  @Test public void canResolveAttrReferenceToDifferentPackage() throws Exception {
-    Resources.Theme theme = resources.newTheme();
-    theme.applyStyle(R.style.Theme_AnotherTheme, true);
-
-    TypedValue value = new TypedValue();
-    boolean resolved = theme.resolveAttribute(R.attr.styleReference, value, false);
-
-    assertThat(resolved).isTrue();
-    assertThat(value.type).isEqualTo(TypedValue.TYPE_REFERENCE);
-    assertThat(value.data).isEqualTo(R.style.Widget_AnotherTheme_Button);
-  }
-
-  @Test public void whenAThemeHasExplicitlyEmptyParentAttr_shouldHaveNoParent() throws Exception {
-    Resources.Theme theme = resources.newTheme();
-    theme.applyStyle(R.style.Theme_Robolectric_EmptyParent, true);
-    assertThat(theme.obtainStyledAttributes(new int[] {R.attr.string1}).hasValue(0)).isFalse();
-  }
-
-  @Test public void applyStyle() throws Exception {
-=======
   @Test public void whenExplicitlySetOnActivity_afterSetContentView_activityGetsThemeFromActivityInManifest() throws Exception {
     TestActivity activity = buildActivity(TestActivityWithAnotherTheme.class).create().get();
     activity.setTheme(R.style.Theme_Robolectric);
@@ -176,15 +93,11 @@
 
   @Test public void forStylesWithImplicitParents_shouldInheritValuesNotDefinedInChild() throws Exception {
     Resources.Theme theme = resources.newTheme();
-    theme.applyStyle(R.style.Theme_Robolectric_ImplicitChild, true);
-    assertThat(theme.obtainStyledAttributes(new int[] {R.attr.string1}).getString(0))
-        .isEqualTo("string 1 from Theme.Robolectric");
-    assertThat(theme.obtainStyledAttributes(new int[] {R.attr.string3}).getString(0))
-        .isEqualTo("string 3 from Theme.Robolectric.ImplicitChild");
+    theme.applyStyle(R.style.Theme_Robolectric_EmptyParent, true);
+    assertThat(theme.obtainStyledAttributes(new int[] {R.attr.string1}).hasValue(0)).isFalse();
   }
 
   @Test public void shouldApplyParentStylesFromAttrs() throws Exception {
->>>>>>> bd2b6b89
     Resources.Theme theme = resources.newTheme();
     theme.applyStyle(R.style.SimpleParent, true);
     assertThat(theme.obtainStyledAttributes(new int[] {R.attr.parent_string}).getString(0))
@@ -370,41 +283,6 @@
   }
 
   @Test
-<<<<<<< HEAD
-  public void setTo_stylesShouldBeApplyableAcrossResources() throws Exception {
-    Resources.Theme themeFromSystem = Resources.getSystem().newTheme();
-    themeFromSystem.applyStyle(android.R.style.Theme_Light, true);
-
-    Resources.Theme themeFromApp = RuntimeEnvironment.application.getResources().newTheme();
-    themeFromApp.applyStyle(android.R.style.Theme, true);
-
-    // themeFromSystem is Theme_Light, which has a white background...
-    assertThat(themeFromSystem.obtainStyledAttributes(new int[]{android.R.attr.colorBackground}).getColor(0, 123))
-        .isEqualTo(Color.WHITE);
-
-    // themeFromApp is Theme, which has a black background...
-    assertThat(themeFromApp.obtainStyledAttributes(new int[]{android.R.attr.colorBackground}).getColor(0, 123))
-        .isEqualTo(Color.BLACK);
-
-    themeFromApp.setTo(themeFromSystem);
-
-    // themeFromApp now has style values from themeFromSystem, so now it has a black background...
-    assertThat(themeFromApp.obtainStyledAttributes(new int[]{android.R.attr.colorBackground}).getColor(0, 123))
-        .isEqualTo(Color.WHITE);
-  }
-
-  @Test
-  public void styleResolutionShouldIgnoreThemes() throws Exception {
-    Resources.Theme themeFromSystem = resources.newTheme();
-    themeFromSystem.applyStyle(android.R.style.Theme_DeviceDefault, true);
-    themeFromSystem.applyStyle(R.style.ThemeWithSelfReferencingTextAttr, true);
-    assertThat(themeFromSystem.obtainStyledAttributes(new int[]{android.R.attr.textAppearance})
-        .getResourceId(0, 0)).isEqualTo(0);
-  }
-
-  @Test
-=======
->>>>>>> bd2b6b89
   public void dimenRef() throws Exception {
     AttributeSet attributeSet = Robolectric.buildAttributeSet()
         .addAttribute(android.R.attr.layout_height, "@dimen/test_px_dimen")
@@ -430,26 +308,13 @@
     assertThat(typedArray.getString(0)).isEqualTo("string 1 from style A");
   }
 
-<<<<<<< HEAD
-  @Test public void obtainStyledAttributes_shouldFindAttributeInDefaultStyleBeforeTheme() throws Exception {
-    Theme theme = resources.newTheme();
-    theme.applyStyle(R.style.StyleB, false); // string1 is also defined in StyleB but default style gets precedence over themes
-
-    TypedArray typedArray = theme.obtainStyledAttributes(R.style.StyleA, new int[]{R.attr.string1});
-    assertThat(typedArray.getString(0)).isEqualTo("string 1 from style A");
-  }
-
-  @Test public void shouldApplyFromStyleAttributes() throws Exception {
-    // TODO: Instead of using activity create a AttributeSet with a style attribute to keep the test more focused.
-//    TestWithStyleAttrActivity activity = buildActivity(TestWithStyleAttrActivity.class).create().get();
-//    View button = activity.findViewById(R.id.button);
-//    assertThat(button.getLayoutParams().width).isEqualTo(42); // comes via style attr
-=======
+  public static class TestActivityWithAnotherTheme extends TestActivity {
+  }
+
   @Test public void shouldApplyFromStyleAttribute() throws Exception {
     TestWithStyleAttrActivity activity = buildActivity(TestWithStyleAttrActivity.class).create().get();
     View button = activity.findViewById(R.id.button);
     assertThat(button.getLayoutParams().width).isEqualTo(42); // comes via style attr
->>>>>>> bd2b6b89
   }
 
   public static class TestWithStyleAttrActivity extends Activity {
