package org.robolectric.android;

import static org.assertj.core.api.Assertions.assertThat;
import static org.junit.Assume.assumeTrue;
import static org.robolectric.shadows.ShadowArscAssetManager.isLegacyAssetManager;

import android.content.res.Configuration;
import android.content.res.Resources;
import android.view.LayoutInflater;
import android.view.View;
import android.widget.TextView;
<<<<<<< HEAD
import org.junit.Before;
=======
import java.util.Locale;
>>>>>>> ede3fe4b
import org.junit.Test;
import org.junit.runner.RunWith;
import org.robolectric.R;
import org.robolectric.Robolectric;
import org.robolectric.RobolectricTestRunner;
import org.robolectric.RuntimeEnvironment;
import org.robolectric.annotation.Config;
import org.robolectric.res.ResName;
import org.robolectric.res.ResourceTable;

@RunWith(RobolectricTestRunner.class)
public class ResourceLoaderTest {

<<<<<<< HEAD
  @Before
  public void setUp() {
    assumeTrue(isLegacyAssetManager());
=======
  @Test
  @Config(qualifiers = "doesnotexist-land-xlarge")
  public void testChoosesLayoutBasedOnSearchPath_respectsOrderOfPath() throws Exception {
    View view = LayoutInflater.from(RuntimeEnvironment.application).inflate(R.layout.different_screen_sizes, null);
    TextView textView = view.findViewById(android.R.id.text1);
    assertThat(textView.getText().toString()).isEqualTo("land");
>>>>>>> ede3fe4b
  }

  @Test
  @Config(qualifiers="w0dp")
  public void checkDefaultBooleanValue() throws Exception {
	  assertThat(RuntimeEnvironment.application.getResources().getBoolean(R.bool.different_resource_boolean)).isEqualTo(false);
  }

  @Test
  @Config(qualifiers="w820dp")
  public void checkQualifiedBooleanValue() throws Exception {
	  assertThat(RuntimeEnvironment.application.getResources().getBoolean(R.bool.different_resource_boolean)).isEqualTo(true);
  }
  
  @Test
  public void checkForPollution1() throws Exception {
    checkForPollutionHelper();
  }

  @Test
  public void checkForPollution2() throws Exception {
    checkForPollutionHelper();
  }

  private void checkForPollutionHelper() {
    assertThat(RuntimeEnvironment.getQualifiers()).isEqualTo("");

    View view = LayoutInflater.from(RuntimeEnvironment.application).inflate(R.layout.different_screen_sizes, null);
    TextView textView = view.findViewById(android.R.id.text1);
<<<<<<< HEAD
    assertThat(textView.getText().toString()).isEqualTo("xlarge");
    RuntimeEnvironment.setQualifiers("land"); // testing if this pollutes the other test
=======
    assertThat(textView.getText().toString()).isEqualTo("default");
    RuntimeEnvironment.setQualifiers("fr-land"); // testing if this pollutes the other test
    Configuration configuration = Resources.getSystem().getConfiguration();
    configuration.setLocale(new Locale("fr", "FR"));
    configuration.orientation = Configuration.ORIENTATION_LANDSCAPE;
    Resources.getSystem().updateConfiguration(configuration, null);
>>>>>>> ede3fe4b
  }

  @Test
  public void shouldMakeInternalResourcesAvailable() throws Exception {
    ResourceTable resourceProvider = RuntimeEnvironment.getSystemResourceTable();
    ResName internalResource = new ResName("android", "string", "badPin");
    Integer resId = resourceProvider.getResourceId(internalResource);
    assertThat(resId).isNotNull();
    assertThat(resourceProvider.getResName(resId)).isEqualTo(internalResource);

    Class<?> internalRIdClass = Robolectric.class.getClassLoader().loadClass("com.android.internal.R$" + internalResource.type);
    int internalResourceId;
    internalResourceId = (Integer) internalRIdClass.getDeclaredField(internalResource.name).get(null);
    assertThat(resId).isEqualTo(internalResourceId);

    assertThat(RuntimeEnvironment.application.getResources().getString(resId)).isEqualTo("The old PIN you typed isn't correct.");
  }
}<|MERGE_RESOLUTION|>--- conflicted
+++ resolved
@@ -9,11 +9,8 @@
 import android.view.LayoutInflater;
 import android.view.View;
 import android.widget.TextView;
-<<<<<<< HEAD
+import java.util.Locale;
 import org.junit.Before;
-=======
-import java.util.Locale;
->>>>>>> ede3fe4b
 import org.junit.Test;
 import org.junit.runner.RunWith;
 import org.robolectric.R;
@@ -27,18 +24,9 @@
 @RunWith(RobolectricTestRunner.class)
 public class ResourceLoaderTest {
 
-<<<<<<< HEAD
   @Before
   public void setUp() {
     assumeTrue(isLegacyAssetManager());
-=======
-  @Test
-  @Config(qualifiers = "doesnotexist-land-xlarge")
-  public void testChoosesLayoutBasedOnSearchPath_respectsOrderOfPath() throws Exception {
-    View view = LayoutInflater.from(RuntimeEnvironment.application).inflate(R.layout.different_screen_sizes, null);
-    TextView textView = view.findViewById(android.R.id.text1);
-    assertThat(textView.getText().toString()).isEqualTo("land");
->>>>>>> ede3fe4b
   }
 
   @Test
@@ -68,17 +56,12 @@
 
     View view = LayoutInflater.from(RuntimeEnvironment.application).inflate(R.layout.different_screen_sizes, null);
     TextView textView = view.findViewById(android.R.id.text1);
-<<<<<<< HEAD
     assertThat(textView.getText().toString()).isEqualTo("xlarge");
-    RuntimeEnvironment.setQualifiers("land"); // testing if this pollutes the other test
-=======
-    assertThat(textView.getText().toString()).isEqualTo("default");
     RuntimeEnvironment.setQualifiers("fr-land"); // testing if this pollutes the other test
     Configuration configuration = Resources.getSystem().getConfiguration();
     configuration.setLocale(new Locale("fr", "FR"));
     configuration.orientation = Configuration.ORIENTATION_LANDSCAPE;
     Resources.getSystem().updateConfiguration(configuration, null);
->>>>>>> ede3fe4b
   }
 
   @Test
