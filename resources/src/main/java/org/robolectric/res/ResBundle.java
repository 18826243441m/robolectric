--- conflicted
+++ resolved
@@ -31,15 +31,6 @@
       List<TypedResource> values = map.get(resName);
       if (values == null || values.size() == 0) return null;
 
-<<<<<<< HEAD
-      ResTable_config toMatch = new ResTable_config();
-      if (!Strings.isNullOrEmpty(qualifiersStr) &&
-          !new ConfigDescription().parse(qualifiersStr, toMatch, false)) {
-        throw new IllegalArgumentException("Invalid qualifiers \"" + qualifiersStr + "\"");
-      };
-
-=======
->>>>>>> f83ac268
       TypedResource bestMatchSoFar = null;
       for (TypedResource candidate : values) {
         ResTable_config candidateConfig = candidate.getConfig();
