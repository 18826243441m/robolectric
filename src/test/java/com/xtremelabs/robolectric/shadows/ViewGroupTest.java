--- conflicted
+++ resolved
@@ -7,19 +7,11 @@
 import android.view.animation.Animation.AnimationListener;
 import android.view.animation.LayoutAnimationController;
 import android.widget.FrameLayout;
-<<<<<<< HEAD
-import android.widget.ImageView;
 import android.widget.LinearLayout;
 import android.widget.TextView;
 import com.xtremelabs.robolectric.R;
 import com.xtremelabs.robolectric.Robolectric;
 import com.xtremelabs.robolectric.TestRunners;
-=======
-import android.widget.TextView;
-import com.xtremelabs.robolectric.R;
-import com.xtremelabs.robolectric.RobolectricConfig;
-import com.xtremelabs.robolectric.WithTestDefaultsRunner;
->>>>>>> 809d8cbb
 import com.xtremelabs.robolectric.res.ResourceLoader;
 import org.junit.After;
 import org.junit.Before;
@@ -30,19 +22,10 @@
 import java.io.File;
 import java.io.PrintStream;
 
-<<<<<<< HEAD
 import static com.xtremelabs.robolectric.Robolectric.DEFAULT_SDK_VERSION;
-import static com.xtremelabs.robolectric.Robolectric.shadowOf;
-import static org.hamcrest.CoreMatchers.equalTo;
-import static org.hamcrest.CoreMatchers.sameInstance;
-import static org.hamcrest.MatcherAssert.assertThat;
-=======
-import static com.xtremelabs.robolectric.Robolectric.application;
 import static com.xtremelabs.robolectric.Robolectric.shadowOf;
 import static org.hamcrest.CoreMatchers.*;
 import static org.hamcrest.MatcherAssert.assertThat;
-import static org.hamcrest.core.IsNull.notNullValue;
->>>>>>> 809d8cbb
 import static org.hamcrest.core.IsNull.nullValue;
 import static org.junit.Assert.*;
 
@@ -59,13 +42,8 @@
 
     @Before
     public void setUp() throws Exception {
-<<<<<<< HEAD
         context = new Application();
         ShadowApplication.bind(context, new ResourceLoader(DEFAULT_SDK_VERSION, R.class, (File) null, null));
-=======
-        Application context = new Application();
-        ShadowApplication.bind(context, new ResourceLoader(RobolectricConfig.DEFAULT_SDK, R.class, (File) null, null));
->>>>>>> 809d8cbb
 
         root = new FrameLayout(context);
 
@@ -99,7 +77,6 @@
     @Test
     public void testLayoutAnimationListener() {
         assertThat(root.getLayoutAnimationListener(), nullValue());
-<<<<<<< HEAD
 
         AnimationListener animationListener = new AnimationListener() {
             @Override
@@ -114,23 +91,6 @@
         root.setLayoutAnimationListener(animationListener);
 
         assertThat(root.getLayoutAnimationListener(), sameInstance(animationListener));
-=======
-        root.setLayoutAnimationListener(new AnimationListener() {
-            @Override
-            public void onAnimationEnd(Animation a) {
-            }
-
-            @Override
-            public void onAnimationRepeat(Animation a) {
-            }
-
-            @Override
-            public void onAnimationStart(Animation a) {
-            }
-        });
-
-        assertThat(root.getLayoutAnimationListener(), notNullValue());
->>>>>>> 809d8cbb
     }
 
     @Test
@@ -166,18 +126,9 @@
     @Test
     public void shouldfindViewWithTag() {
         root.removeAllViews();
-<<<<<<< HEAD
         child1.setTag("tag1");
         child2.setTag("tag2");
         child3.setTag("tag3");
-=======
-        String tag1 = "tag1";
-        String tag2 = "tag2";
-        String tag3 = "tag3";
-        child1.setTag(tag1);
-        child2.setTag(tag2);
-        child3.setTag(tag3);
->>>>>>> 809d8cbb
         root.addView(child1);
         root.addView(child2);
         root.addView(child3, 1);
@@ -189,18 +140,9 @@
     @Test
     public void shouldNotfindViewWithTagReturnNull() {
         root.removeAllViews();
-<<<<<<< HEAD
         child1.setTag("tag1");
         child2.setTag("tag2");
         child3.setTag("tag3");
-=======
-        String tag1 = "tag1";
-        String tag2 = "tag2";
-        String tag3 = "tag3";
-        child1.setTag(tag1);
-        child2.setTag(tag2);
-        child3.setTag(tag3);
->>>>>>> 809d8cbb
         root.addView(child1);
         root.addView(child2);
         root.addView(child3, 1);
@@ -211,29 +153,15 @@
     @Test
     public void shouldfindViewWithTagFromCorrectViewGroup() {
         root.removeAllViews();
-<<<<<<< HEAD
         child1.setTag("tag1");
         child2.setTag("tag2");
         child3.setTag("tag3");
-=======
-        String tag1 = "tag1";
-        String tag2 = "tag2";
-        String tag3 = "tag3";
-        child1.setTag(tag1);
-        child2.setTag(tag2);
-        child3.setTag(tag3);
->>>>>>> 809d8cbb
         root.addView(child1);
         root.addView(child2);
         root.addView(child3);
 
-<<<<<<< HEAD
         child3a.setTag("tag1");
         child3b.setTag("tag2");
-=======
-        child3a.setTag(tag1);
-        child3b.setTag(tag2);
->>>>>>> 809d8cbb
 
         //can find views by tag from root
         assertThat(root.findViewWithTag("tag1"), sameInstance(child1));
@@ -245,7 +173,6 @@
         assertThat(child3.findViewWithTag("tag2"), sameInstance(child3b));
     }
 
-<<<<<<< HEAD
     @Test
     public void shouldFindViewWithTag_whenViewGroupOverridesGetTag() throws Exception {
         ViewGroup viewGroup = new LinearLayout(Robolectric.application) {
@@ -256,8 +183,6 @@
         };
         assertThat((ViewGroup) viewGroup.findViewWithTag("blarg"), sameInstance(viewGroup));
     }
-=======
->>>>>>> 809d8cbb
 
     @Test
     public void hasFocus_shouldReturnTrueIfAnyChildHasFocus() throws Exception {
@@ -298,11 +223,7 @@
     public void dump_shouldDumpStructure() throws Exception {
         child3.setId(R.id.snippet_text);
         child3b.setVisibility(View.GONE);
-<<<<<<< HEAD
         TextView textView = new TextView(context);
-=======
-        TextView textView = new TextView(application);
->>>>>>> 809d8cbb
         textView.setText("Here's some text!");
         textView.setVisibility(View.INVISIBLE);
         child3.addView(textView);
@@ -321,17 +242,18 @@
     }
 
     @Test
-<<<<<<< HEAD
     public void addViewWithLayoutParams_shouldStoreLayoutParams() throws Exception {
         FrameLayout.LayoutParams layoutParams1 = new FrameLayout.LayoutParams(ViewGroup.LayoutParams.WRAP_CONTENT, ViewGroup.LayoutParams.WRAP_CONTENT);
         FrameLayout.LayoutParams layoutParams2 = new FrameLayout.LayoutParams(ViewGroup.LayoutParams.WRAP_CONTENT, ViewGroup.LayoutParams.WRAP_CONTENT);
-        ImageView child1 = new ImageView(Robolectric.application);
-        ImageView child2 = new ImageView(Robolectric.application);
+        View child1 = new View(Robolectric.application);
+        View child2 = new View(Robolectric.application);
         root.addView(child1, layoutParams1);
         root.addView(child2, 1, layoutParams2);
         assertSame(layoutParams1, child1.getLayoutParams());
         assertSame(layoutParams2, child2.getLayoutParams());
-=======
+    }
+
+    @Test
     public void getChildAt_shouldReturnNullForInvalidIndices() {
         assertThat(root.getChildCount(), equalTo(3));
         assertThat(root.getChildAt(13), nullValue());
@@ -343,6 +265,5 @@
     public void layoutParams_shouldBeViewGroupLayoutParams() {
         assertThat(child1.getLayoutParams(), instanceOf(FrameLayout.LayoutParams.class));
         assertThat(child1.getLayoutParams(), instanceOf(ViewGroup.LayoutParams.class));
->>>>>>> 809d8cbb
     }
 }