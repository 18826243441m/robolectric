package com.xtremelabs.robolectric.shadows;

import android.app.Activity;
import android.app.Dialog;
import android.appwidget.AppWidgetProvider;
import android.content.Intent;
import android.content.IntentFilter;
import android.net.Uri;
import android.view.View;
import com.xtremelabs.robolectric.ApplicationResolver;
import com.xtremelabs.robolectric.R;
import com.xtremelabs.robolectric.Robolectric;
import com.xtremelabs.robolectric.WithTestDefaultsRunner;
import com.xtremelabs.robolectric.util.TestRunnable;
import com.xtremelabs.robolectric.util.Transcript;
import org.hamcrest.CoreMatchers;
import org.junit.Test;
import org.junit.runner.RunWith;

import java.lang.ref.Reference;
import java.util.concurrent.atomic.AtomicBoolean;

import static com.xtremelabs.robolectric.Robolectric.shadowOf;
import static com.xtremelabs.robolectric.util.TestUtil.newConfig;
import static org.hamcrest.CoreMatchers.*;
import static org.hamcrest.core.StringStartsWith.startsWith;
import static org.junit.Assert.*;

@RunWith(WithTestDefaultsRunner.class)
public class ActivityTest {

    @Test(expected = IllegalStateException.class)
    public void shouldComplainIfActivityIsDestroyedWithRegisteredBroadcastReceivers() throws Exception {
        MyActivity activity = new MyActivity();
        activity.registerReceiver(new AppWidgetProvider(), new IntentFilter());
        activity.onDestroy();
    }

    @Test
    public void shouldNotComplainIfActivityIsDestroyedWhileAnotherActivityHasRegisteredBroadcastReceivers() throws Exception {
        MyActivity activity = new MyActivity();

        MyActivity activity2 = new MyActivity();
        activity2.registerReceiver(new AppWidgetProvider(), new IntentFilter());

        activity.onDestroy(); // should not throw exception
    }

    @Test
    public void startActivityForResultAndReceiveResult_shouldSendResponsesBackToActivity() throws Exception {
        final Transcript transcript = new Transcript();
        Activity activity = new Activity() {
            @Override protected void onActivityResult(int requestCode, int resultCode, Intent data) {
                transcript.add("onActivityResult called with requestCode " + requestCode + ", resultCode " + resultCode + ", intent data " + data.getData());
            }
        };
        activity.startActivityForResult(new Intent().setType("audio/*"), 123);
        activity.startActivityForResult(new Intent().setType("image/*"), 456);

        shadowOf(activity).receiveResult(new Intent().setType("image/*"), Activity.RESULT_OK,
            new Intent().setData(Uri.parse("content:foo")));
        transcript.assertEventsSoFar("onActivityResult called with requestCode 456, resultCode -1, intent data content:foo");
    }

    @Test
    public void startActivityForResultAndReceiveResult_whenNoIntentMatches_shouldThrowException() throws Exception {
        Activity activity = new Activity() {
            @Override protected void onActivityResult(int requestCode, int resultCode, Intent data) {
                throw new IllegalStateException("should not be called");
            }
        };
        activity.startActivityForResult(new Intent().setType("audio/*"), 123);
        activity.startActivityForResult(new Intent().setType("image/*"), 456);

        Intent requestIntent = new Intent().setType("video/*");
        try {
            shadowOf(activity).receiveResult(requestIntent, Activity.RESULT_OK,
                    new Intent().setData(Uri.parse("content:foo")));
            fail();
        } catch (Exception e) {
            assertThat(e.getMessage(), startsWith("No intent matches " + requestIntent));
        }
    }

    @Test
    public void shouldSupportStartActivityForResult() throws Exception {
        MyActivity activity = new MyActivity();
        ShadowActivity shadowActivity = Robolectric.shadowOf(activity);
        Intent intent = new Intent().setClass(activity, MyActivity.class);
        assertThat(shadowActivity.getNextStartedActivity(), nullValue());

        activity.startActivityForResult(intent, 142);

        Intent startedIntent = shadowActivity.getNextStartedActivity();
        assertThat(startedIntent, notNullValue());
        assertThat(startedIntent, sameInstance(intent));
    }

    @Test
    public void shouldSupportGetStartedActitivitesForResult() throws Exception {
        MyActivity activity = new MyActivity();
        ShadowActivity shadowActivity = Robolectric.shadowOf(activity);
        Intent intent = new Intent().setClass(activity, MyActivity.class);

        activity.startActivityForResult(intent, 142);

        ShadowActivity.IntentForResult intentForResult = shadowActivity.getNextStartedActivityForResult();
        assertThat(intentForResult, notNullValue());
        assertThat(shadowActivity.getNextStartedActivityForResult(), nullValue());
        assertThat(intentForResult.intent, notNullValue());
        assertThat(intentForResult.intent, sameInstance(intent));
        assertThat(intentForResult.requestCode, equalTo(142));
    }

    @Test
    public void shouldSupportPeekStartedActitivitesForResult() throws Exception {
        MyActivity activity = new MyActivity();
        ShadowActivity shadowActivity = Robolectric.shadowOf(activity);
        Intent intent = new Intent().setClass(activity, MyActivity.class);

        activity.startActivityForResult(intent, 142);

        ShadowActivity.IntentForResult intentForResult = shadowActivity.peekNextStartedActivityForResult();
        assertThat(intentForResult, notNullValue());
        assertThat(shadowActivity.peekNextStartedActivityForResult(), sameInstance(intentForResult));
        assertThat(intentForResult.intent, notNullValue());
        assertThat(intentForResult.intent, sameInstance(intent));
        assertThat(intentForResult.requestCode, equalTo(142));
    }

    @Test
    public void onContentChangedShouldBeCalledAfterContentViewIsSet() throws RuntimeException {
        final Transcript transcript = new Transcript();
        Activity customActivity = new Activity() {
            @Override
            public void onContentChanged() {
                transcript.add("onContentChanged was called; title is \"" + shadowOf(findViewById(R.id.title)).innerText() + "\"");
            }
        };
        customActivity.setContentView(R.layout.main);
        transcript.assertEventsSoFar("onContentChanged was called; title is \"Main Layout\"");
    }

    @Test
    public void shouldRetrievePackageNameFromTheManifest() throws Exception {
        Robolectric.application = new ApplicationResolver(newConfig("TestAndroidManifestWithPackageName.xml")).resolveApplication();
        assertThat("com.wacka.wa", equalTo(new Activity().getPackageName()));
    }

    @Test
    public void shouldRunUiTasksImmediatelyByDefault() throws Exception {
        TestRunnable runnable = new TestRunnable();
        MyActivity activity = new MyActivity();
        activity.runOnUiThread(runnable);
        assertTrue(runnable.wasRun);
    }

    @Test
    public void shouldQueueUiTasksWhenUiThreadIsPaused() throws Exception {
        Robolectric.pauseMainLooper();

        MyActivity activity = new MyActivity();
        TestRunnable runnable = new TestRunnable();
        activity.runOnUiThread(runnable);
        assertFalse(runnable.wasRun);

        Robolectric.unPauseMainLooper();
        assertTrue(runnable.wasRun);
    }

    @Test
<<<<<<< HEAD
    public void shouldCallOnCreateDialogFromShowDialog() {
        ActivityWithOnCreateDialog activity = new ActivityWithOnCreateDialog();
        activity.showDialog(123);
        assertTrue(activity.onCreateDialogWasCalled);
        assertThat(ShadowDialog.getLatestDialog(), CoreMatchers.<Object>notNullValue());
    }

    @Test
    public void shouldCallFinishInOnBackPressed() {
        Activity activity = new Activity();
        activity.onBackPressed();

        ShadowActivity shadowActivity = shadowOf(activity);
        assertTrue(shadowActivity.isFinishing());
    }

   @Test
    public void shouldSupportCurrentFocus() {
        MyActivity activity = new MyActivity();
        ShadowActivity shadow = shadowOf(activity);

        assertNull(shadow.getCurrentFocus());
        View view = new View(activity);
        shadow.setCurrentFocus(view);
        assertEquals(view, shadow.getCurrentFocus());
=======
    public void showDialog_shouldCreatePrepareAndShowDialog() {
        final MyActivity activity = new MyActivity();
        final AtomicBoolean dialogWasShowed = new AtomicBoolean(false);

        new Dialog(activity) {
            {  activity.dialog = this; }

            @Override
            public void show() {
                dialogWasShowed.set(true);
            }
        };

        ShadowActivity shadow = Robolectric.shadowOf(activity);
        shadow.showDialog(1);

        assertTrue(activity.createdDialog);
        assertTrue(activity.preparedDialog);
        assertTrue(dialogWasShowed.get());
>>>>>>> a64d7365
    }

    private static class MyActivity extends Activity {
        public boolean createdDialog = false;
        public boolean preparedDialog = false;
        public Dialog dialog = null;

        @Override protected void onDestroy() {
            super.onDestroy();
        }

        @Override
        protected Dialog onCreateDialog(int id) {
            createdDialog = true;
            return dialog;
        }

        @Override
        protected void onPrepareDialog(int id, Dialog dialog) {
            preparedDialog = true;
        }
    }

    private static class ActivityWithOnCreateDialog extends Activity {
        boolean onCreateDialogWasCalled = false;

        @Override
        protected Dialog onCreateDialog(int id) {
            onCreateDialogWasCalled = true;
            return new Dialog(null);
        }
    }
}<|MERGE_RESOLUTION|>--- conflicted
+++ resolved
@@ -6,6 +6,7 @@
 import android.content.Intent;
 import android.content.IntentFilter;
 import android.net.Uri;
+import android.os.Bundle;
 import android.view.View;
 import com.xtremelabs.robolectric.ApplicationResolver;
 import com.xtremelabs.robolectric.R;
@@ -17,7 +18,6 @@
 import org.junit.Test;
 import org.junit.runner.RunWith;
 
-import java.lang.ref.Reference;
 import java.util.concurrent.atomic.AtomicBoolean;
 
 import static com.xtremelabs.robolectric.Robolectric.shadowOf;
@@ -169,7 +169,50 @@
     }
 
     @Test
-<<<<<<< HEAD
+    public void showDialog_shouldCreatePrepareAndShowDialog() {
+        final MyActivity activity = new MyActivity();
+        final AtomicBoolean dialogWasShown = new AtomicBoolean(false);
+
+        new Dialog(activity) {
+            {  activity.dialog = this; }
+
+            @Override
+            public void show() {
+                dialogWasShown.set(true);
+            }
+        };
+
+        ShadowActivity shadow = Robolectric.shadowOf(activity);
+        shadow.showDialog(1);
+
+        assertTrue(activity.createdDialog);
+        assertTrue(activity.preparedDialog);
+        assertTrue(dialogWasShown.get());
+    }
+
+    @Test
+    public void showDialog_shouldCreatePrepareAndShowDialogWithBundle() {
+        final MyActivity activity = new MyActivity();
+        final AtomicBoolean dialogWasShown = new AtomicBoolean(false);
+
+        new Dialog(activity) {
+            {  activity.dialog = this; }
+
+            @Override
+            public void show() {
+                dialogWasShown.set(true);
+            }
+        };
+
+        ShadowActivity shadow = Robolectric.shadowOf(activity);
+        shadow.showDialog(1, new Bundle());
+
+        assertTrue(activity.createdDialog);
+        assertTrue(activity.preparedDialogWithBundle);
+        assertTrue(dialogWasShown.get());
+    }
+
+    @Test
     public void shouldCallOnCreateDialogFromShowDialog() {
         ActivityWithOnCreateDialog activity = new ActivityWithOnCreateDialog();
         activity.showDialog(123);
@@ -195,32 +238,12 @@
         View view = new View(activity);
         shadow.setCurrentFocus(view);
         assertEquals(view, shadow.getCurrentFocus());
-=======
-    public void showDialog_shouldCreatePrepareAndShowDialog() {
-        final MyActivity activity = new MyActivity();
-        final AtomicBoolean dialogWasShowed = new AtomicBoolean(false);
-
-        new Dialog(activity) {
-            {  activity.dialog = this; }
-
-            @Override
-            public void show() {
-                dialogWasShowed.set(true);
-            }
-        };
-
-        ShadowActivity shadow = Robolectric.shadowOf(activity);
-        shadow.showDialog(1);
-
-        assertTrue(activity.createdDialog);
-        assertTrue(activity.preparedDialog);
-        assertTrue(dialogWasShowed.get());
->>>>>>> a64d7365
     }
 
     private static class MyActivity extends Activity {
         public boolean createdDialog = false;
         public boolean preparedDialog = false;
+        public boolean preparedDialogWithBundle = false;
         public Dialog dialog = null;
 
         @Override protected void onDestroy() {
@@ -237,6 +260,11 @@
         protected void onPrepareDialog(int id, Dialog dialog) {
             preparedDialog = true;
         }
+
+        @Override
+        protected void onPrepareDialog(int id, Dialog dialog, Bundle bundle) {
+            preparedDialogWithBundle = true;
+        }
     }
 
     private static class ActivityWithOnCreateDialog extends Activity {
