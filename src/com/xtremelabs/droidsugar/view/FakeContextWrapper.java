package com.xtremelabs.droidsugar.view;

<<<<<<< HEAD
import android.app.*;
import android.content.*;
import android.content.res.*;
import android.location.LocationManager;
import android.test.mock.*;
import android.view.*;
=======
import java.util.ArrayList;
import java.util.List;
>>>>>>> fe999f5d

import android.app.AlarmManager;
import android.content.ComponentName;
import android.content.ContentResolver;
import android.content.Context;
import android.content.ContextWrapper;
import android.content.Intent;
import android.content.res.Resources;
import android.test.mock.MockContentResolver;
import android.view.LayoutInflater;
import android.view.View;
import android.view.ViewGroup;

import static org.mockito.Mockito.mock;

@SuppressWarnings({"UnusedDeclaration"})
public class FakeContextWrapper {
    static public ViewLoader viewLoader;
    
    protected static Context contextForInflation = new ContextWrapper(null);
<<<<<<< HEAD
    private LocationManager locationManager;
=======
    public List<Intent> startedServices = new ArrayList<Intent>();
>>>>>>> fe999f5d

    public Resources getResources() {
        return new Resources(null, null, null);
    }

    public Context getApplicationContext() {
        return new ContextWrapper(null);
    }

    public ContentResolver getContentResolver() {
        return new MockContentResolver();
    }

    public Object getSystemService(String name) {
        if (name.equals(Context.LAYOUT_INFLATER_SERVICE)) {
            return getFakeLayoutInflater();
        } else if (name.equals(Context.ALARM_SERVICE)) {
            return mock(AlarmManager.class);
        } else if (name.equals(Context.LOCATION_SERVICE)) {
            if (locationManager == null) {
                locationManager = mock(LocationManager.class);
            }
            return locationManager;
        }
        return null;
    }

    public FakeLayoutInflater getFakeLayoutInflater() {
        return new FakeLayoutInflater(viewLoader);
    }

    public ComponentName startService(Intent service) {
        startedServices.add(service);
        return new ComponentName("some.service.package", "SomeServiceName");
    }

    public static class FakeLayoutInflater extends LayoutInflater {

        private final ViewLoader viewLoader;

        public FakeLayoutInflater(ViewLoader viewLoader) {
            super(null);
            this.viewLoader = viewLoader;
        }

        @Override
        public View inflate(int resource, ViewGroup root, boolean attachToRoot) {
            View view = viewLoader.inflateView(contextForInflation, resource);
            if (root != null && attachToRoot) {
                root.addView(view);
            }
            return view;
        }

        @Override
        public View inflate(int resource, ViewGroup root) {
            return inflate(resource, root, true);
        }

        @Override
        public LayoutInflater cloneInContext(Context context) {
            return this;
        }
    }
}<|MERGE_RESOLUTION|>--- conflicted
+++ resolved
@@ -1,16 +1,4 @@
 package com.xtremelabs.droidsugar.view;
-
-<<<<<<< HEAD
-import android.app.*;
-import android.content.*;
-import android.content.res.*;
-import android.location.LocationManager;
-import android.test.mock.*;
-import android.view.*;
-=======
-import java.util.ArrayList;
-import java.util.List;
->>>>>>> fe999f5d
 
 import android.app.AlarmManager;
 import android.content.ComponentName;
@@ -19,10 +7,14 @@
 import android.content.ContextWrapper;
 import android.content.Intent;
 import android.content.res.Resources;
+import android.location.LocationManager;
 import android.test.mock.MockContentResolver;
 import android.view.LayoutInflater;
 import android.view.View;
 import android.view.ViewGroup;
+
+import java.util.ArrayList;
+import java.util.List;
 
 import static org.mockito.Mockito.mock;
 
@@ -31,11 +23,8 @@
     static public ViewLoader viewLoader;
     
     protected static Context contextForInflation = new ContextWrapper(null);
-<<<<<<< HEAD
+    public List<Intent> startedServices = new ArrayList<Intent>();
     private LocationManager locationManager;
-=======
-    public List<Intent> startedServices = new ArrayList<Intent>();
->>>>>>> fe999f5d
 
     public Resources getResources() {
         return new Resources(null, null, null);
