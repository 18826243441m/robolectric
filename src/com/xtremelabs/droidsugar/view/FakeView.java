package com.xtremelabs.droidsugar.view;

import java.util.ArrayList;
import java.util.HashMap;
import java.util.List;
import java.util.Map;

import android.content.Context;
import android.content.res.Resources;
import android.view.View;
import android.view.ViewGroup;
import com.xtremelabs.droidsugar.ProxyDelegatingHandler;

<<<<<<< HEAD
import java.util.ArrayList;
import java.util.List;

@SuppressWarnings({"UnusedDeclaration"})
=======
@SuppressWarnings({"ALL"})
>>>>>>> fe999f5d
public class FakeView {
    public static final int UNINITIALIZED_ATTRIBUTE = -1000;

    private View realView;

    private int id;
    private List<View> children = new ArrayList<View>();
    private FakeView parent;
    private Context context;
    public boolean selected;
    private View.OnClickListener onClickListener;
    private Object tag;
<<<<<<< HEAD
    private boolean enabled = true;
    public int visibility = UNINITIALIZED_ATTRIBUTE;
    public int height;
    public int width;
    public int paddingLeft;
    public int paddingTop;
    public int paddingRight;
    public int paddingBottom;
    public ViewGroup.LayoutParams layoutParams;
=======
    private Map<Integer, Object> tags = new HashMap<Integer, Object>();
>>>>>>> fe999f5d

    public FakeView(View view) {
        this.realView = view;
    }

    public void __constructor__(Context context) {
        this.context = context;
    }

    public void setId(int id) {
        this.id = id;
    }

    public int getId() {
        return id;
    }

    public View findViewById(int id) {
        if (id == this.id) {
            return realView;
        }

        for (View child : children) {
            View found = child.findViewById(id);
            if (found != null) {
                return found;
            }
        }
        return null;
    }

    public View getRootView() {
        FakeView root = this;
        while(root.parent != null) {
            root = root.parent;
        }
        return root.realView;
    }

    public void addView(View child) {
        children.add(child);
        childProxy(child).parent = this;
    }

    private FakeView childProxy(View child) {
        return (FakeView) ProxyDelegatingHandler.getInstance().proxyFor(child);
    }

    public int getChildCount() {
        return children.size();
    }

    public ViewGroup.LayoutParams getLayoutParams() {
        return layoutParams;
    }

    public View getChildAt(int index) {
        return children.get(index);
    }

    public void removeAllViews() {
        for (View child : children) {
            childProxy(child).parent = null;
        }
        children.clear();
    }

    public final Context getContext() {
        return context;
    }

    public Resources getResources() {
        return context.getResources();
    }

    public int getVisibility() {
        return visibility;
    }

    public void setVisibility(int visibility) {
        this.visibility = visibility;
    }

    public void setSelected(boolean selected) {
        this.selected = selected;
    }

    public boolean isSelected() {
        return this.selected;
    }

    public boolean isEnabled() {
        return this.enabled;
    }
    
    public void setEnabled(boolean enabled) {
        this.enabled = enabled;
    }

    public void setOnClickListener(View.OnClickListener onClickListener) {
        this.onClickListener = onClickListener;
    }

    public boolean performClick() {
        if (onClickListener != null) {
            onClickListener.onClick(realView);
            return true;
        } else {
            return false;
        }
    }

    public Object getTag() {
        return this.tag;
    }

    public void setTag(Object tag) {
        this.tag = tag;
    }

<<<<<<< HEAD
    public final int getHeight() {
        return height;
    }

    public final int getWidth() {
        return width;
    }

    public void setPadding(int left, int top, int right, int bottom) {
        paddingLeft = left;
        paddingTop = top;
        paddingRight = right;
        paddingBottom = bottom;
    }

    public int getPaddingTop() {
        return paddingTop;
    }

    public int getPaddingLeft() {
        return paddingLeft;
    }

    public int getPaddingRight() {
        return paddingRight;
    }

    public int getPaddingBottom() {
        return paddingBottom;
    }
=======
    public Object getTag(int key) {
        return tags.get(key);
    }

    public void setTag(int key, Object value) {
        tags.put(key, value);
    }

>>>>>>> fe999f5d
}<|MERGE_RESOLUTION|>--- conflicted
+++ resolved
@@ -1,9 +1,4 @@
 package com.xtremelabs.droidsugar.view;
-
-import java.util.ArrayList;
-import java.util.HashMap;
-import java.util.List;
-import java.util.Map;
 
 import android.content.Context;
 import android.content.res.Resources;
@@ -11,14 +6,12 @@
 import android.view.ViewGroup;
 import com.xtremelabs.droidsugar.ProxyDelegatingHandler;
 
-<<<<<<< HEAD
 import java.util.ArrayList;
+import java.util.HashMap;
 import java.util.List;
+import java.util.Map;
 
 @SuppressWarnings({"UnusedDeclaration"})
-=======
-@SuppressWarnings({"ALL"})
->>>>>>> fe999f5d
 public class FakeView {
     public static final int UNINITIALIZED_ATTRIBUTE = -1000;
 
@@ -31,7 +24,6 @@
     public boolean selected;
     private View.OnClickListener onClickListener;
     private Object tag;
-<<<<<<< HEAD
     private boolean enabled = true;
     public int visibility = UNINITIALIZED_ATTRIBUTE;
     public int height;
@@ -41,9 +33,7 @@
     public int paddingRight;
     public int paddingBottom;
     public ViewGroup.LayoutParams layoutParams;
-=======
     private Map<Integer, Object> tags = new HashMap<Integer, Object>();
->>>>>>> fe999f5d
 
     public FakeView(View view) {
         this.realView = view;
@@ -164,7 +154,6 @@
         this.tag = tag;
     }
 
-<<<<<<< HEAD
     public final int getHeight() {
         return height;
     }
@@ -195,7 +184,7 @@
     public int getPaddingBottom() {
         return paddingBottom;
     }
-=======
+
     public Object getTag(int key) {
         return tags.get(key);
     }
@@ -203,6 +192,4 @@
     public void setTag(int key, Object value) {
         tags.put(key, value);
     }
-
->>>>>>> fe999f5d
 }