package com.xtremelabs.robolectric;

import java.util.Arrays;
import java.util.List;

import org.apache.http.Header;
import org.apache.http.HttpRequest;
import org.apache.http.HttpResponse;
import org.apache.http.impl.client.DefaultRequestDirector;

import android.app.*;
import android.appwidget.AppWidgetManager;
import android.bluetooth.BluetoothAdapter;
import android.bluetooth.BluetoothDevice;
import android.content.ContentValues;
import android.content.Context;
import android.content.ContextWrapper;
import android.content.Intent;
import android.content.pm.PackageManager;
import android.content.pm.ResolveInfo;
import android.content.res.AssetManager;
import android.content.res.Configuration;
import android.content.res.Resources;
import android.database.sqlite.SQLiteCursor;
import android.database.sqlite.SQLiteDatabase;
import android.database.sqlite.SQLiteOpenHelper;
import android.database.sqlite.SQLiteQueryBuilder;
import android.graphics.*;
import android.graphics.drawable.BitmapDrawable;
import android.graphics.drawable.ColorDrawable;
import android.graphics.drawable.Drawable;
import android.hardware.Camera;
import android.location.Geocoder;
import android.location.LocationManager;
import android.media.AudioManager;
import android.media.MediaPlayer;
import android.media.MediaRecorder;
import android.net.ConnectivityManager;
import android.net.NetworkInfo;
import android.net.wifi.WifiManager;
<<<<<<< HEAD
import android.os.CountDownTimer;
import android.os.Handler;
import android.os.Looper;
import android.preference.DialogPreference;
import android.preference.Preference;
import android.telephony.TelephonyManager;
import android.text.format.DateFormat;
=======
import android.os.*;
import android.preference.*;
import android.telephony.TelephonyManager;
>>>>>>> c3a77ee8
import android.view.*;
import android.view.animation.Animation;
import android.view.animation.AnimationUtils;
import android.view.inputmethod.InputMethodManager;
import android.webkit.CookieSyncManager;
import android.webkit.SslErrorHandler;
import android.webkit.WebSettings;
import android.webkit.WebView;
import android.widget.*;

import com.xtremelabs.robolectric.bytecode.RobolectricInternals;
import com.xtremelabs.robolectric.bytecode.ShadowWrangler;
import com.xtremelabs.robolectric.shadows.*;
import com.xtremelabs.robolectric.tester.org.apache.http.FakeHttpLayer;
import com.xtremelabs.robolectric.tester.org.apache.http.HttpRequestInfo;
import com.xtremelabs.robolectric.tester.org.apache.http.RequestMatcher;
import com.xtremelabs.robolectric.util.Scheduler;

@SuppressWarnings({"UnusedDeclaration"})
public class Robolectric {
    public static Application application;

    public static <T> T newInstanceOf(Class<T> clazz) {
        return RobolectricInternals.newInstanceOf(clazz);
    }

    public static Object newInstanceOf(String className) {
        try {
            Class<?> clazz = Class.forName(className);
            if (clazz != null) {
                return newInstanceOf(clazz);
            }
        } catch (ClassNotFoundException e) {
        }
        return null;
    }

    public static void bindShadowClass(Class<?> shadowClass) {
        RobolectricInternals.bindShadowClass(shadowClass);
    }

    public static void bindDefaultShadowClasses() {
        bindShadowClasses(getDefaultShadowClasses());
    }

    public static void bindShadowClasses(List<Class<?>> shadowClasses) {
        for (Class<?> shadowClass : shadowClasses) {
            bindShadowClass(shadowClass);
        }
    }

    /**
     * Invoke this utility method in tests to reveal which Android api classes and methods are being invoked
     * for which there are no shadows or shadow methods. This helps expose which methods are being invoked
     * either by a third party library or application code which need new shadow methods to be written. Generates
     * output for the current test only.
     */
    public static void logMissingInvokedShadowMethods() {
        ShadowWrangler.getInstance().logMissingInvokedShadowMethods();
    }

    public static List<Class<?>> getDefaultShadowClasses() {
        return Arrays.asList(
                ShadowAbsoluteLayout.class,
                ShadowAbsSeekBar.class,
                ShadowActivityGroup.class,
                ShadowAbsSpinner.class,
                ShadowAbstractCursor.class,
                ShadowActivity.class,
                ShadowActivityManager.class,
                ShadowAdapterView.class,
                ShadowAddress.class,
                ShadowAlarmManager.class,
                ShadowAlertDialog.class,
                ShadowAlertDialog.ShadowBuilder.class,
                ShadowAnimation.class,
                ShadowAnimationUtils.class,
                ShadowApplication.class,
                ShadowAppWidgetManager.class,
                ShadowArrayAdapter.class,
                ShadowAssetManager.class,
                ShadowAsyncTask.class,
                ShadowAudioManager.class,
                ShadowBaseAdapter.class,
                ShadowBitmap.class,
                ShadowBitmapDrawable.class,
                ShadowBitmapFactory.class,
                ShadowBluetoothAdapter.class,
                ShadowBluetoothDevice.class,
                ShadowBundle.class,
                ShadowCamera.class,
                ShadowCameraParameters.class,
                ShadowCameraSize.class,
                ShadowCanvas.class,
                ShadowColorDrawable.class,
                ShadowColorMatrix.class,
                ShadowColorMatrixColorFilter.class,
                ShadowColorStateList.class,
                ShadowComponentName.class,
                ShadowCompoundButton.class,
                ShadowConfiguration.class,
                ShadowConnectivityManager.class,
                ShadowContentResolver.class,
                ShadowContentValues.class,
                ShadowContext.class,
                ShadowContextWrapper.class,
                ShadowContextThemeWrapper.class,
                ShadowCookieManager.class,
                ShadowCookieSyncManager.class,
                ShadowCountDownTimer.class,
                ShadowCursorAdapter.class,
<<<<<<< HEAD
                ShadowDateFormat.class,
=======
>>>>>>> c3a77ee8
                ShadowDefaultRequestDirector.class,
                ShadowDisplay.class,
                ShadowDrawable.class,
                ShadowDialog.class,
                ShadowDialogPreference.class,
                ShadowEditText.class,
                ShadowExpandableListView.class,
                ShadowFloatMath.class,
                ShadowFrameLayout.class,
                ShadowGeocoder.class,
                ShadowGeoPoint.class,
                ShadowGridView.class,
                ShadowHandler.class,
                ShadowImageView.class,
                ShadowInputMethodManager.class,
                ShadowIntent.class,
                ShadowIntent.class,
                ShadowIntentFilter.class,
                ShadowItemizedOverlay.class,
                ShadowKeyguardManager.class,
                ShadowLayoutInflater.class,
                ShadowLayoutParams.class,
                ShadowListActivity.class,
                ShadowListPreference.class,
                ShadowListView.class,
                ShadowLocation.class,
                ShadowLocationManager.class,
                ShadowLooper.class,
                ShadowMapController.class,
                ShadowMapActivity.class,
                ShadowMapView.class,
                ShadowMatrix.class,
                ShadowMediaPlayer.class,
                ShadowMediaRecorder.class,
                ShadowMediaStore.ShadowImages.ShadowMedia.class,
                ShadowMenuInflater.class,
                ShadowMotionEvent.class,
                ShadowNotification.class,
                ShadowNotificationManager.class,
                ShadowNetworkInfo.class,
                ShadowOverlayItem.class,
                ShadowPaint.class,
<<<<<<< HEAD
                ShadowPair.class,
=======
                ShadowParcel.class,
>>>>>>> c3a77ee8
                ShadowPath.class,
                ShadowPendingIntent.class,
                ShadowPoint.class,
                ShadowPointF.class,
                ShadowPowerManager.class,
                ShadowPreference.class,
                ShadowPreferenceActivity.class,
                ShadowPreferenceCategory.class,
                ShadowPreferenceGroup.class,
                ShadowPreferenceManager.class,
                ShadowPreferenceScreen.class,
                ShadowProgressBar.class,
<<<<<<< HEAD
                ShadowRatingBar.class,
=======
                ShadowProgressDialog.class,
>>>>>>> c3a77ee8
                ShadowRect.class,
                ShadowResolveInfo.class,
                ShadowRemoteViews.class,
                ShadowResourceCursorAdapter.class,
                ShadowResources.class,
                ShadowResources.ShadowTheme.class,
                ShadowSeekBar.class,
                ShadowService.class,
                ShadowSettings.class,
                ShadowSettings.ShadowSecure.class,
                ShadowSettings.ShadowSystem.class,
                ShadowSimpleCursorAdapter.class,
                ShadowSpannableStringBuilder.class,
                ShadowSQLiteDatabase.class,
                ShadowSQLiteCursor.class,
                ShadowSQLiteOpenHelper.class,
                ShadowSQLiteQueryBuilder.class,
                ShadowSslErrorHandler.class,
                ShadowSurfaceView.class,
<<<<<<< HEAD
                ShadowTabHost.class,
                ShadowTabSpec.class,
=======
>>>>>>> c3a77ee8
                ShadowTelephonyManager.class,
                ShadowTextUtils.class,
                ShadowTextView.class,
                ShadowToast.class,
                ShadowTypedArray.class,
                ShadowTypedValue.class,
                ShadowURLSpan.class,
                ShadowVideoView.class,
                ShadowView.class,
                ShadowViewGroup.class,
                ShadowViewStub.class,
                ShadowWebSettings.class,
                ShadowWebView.class,
                ShadowWifiManager.class,
                ShadowWindow.class,
                ShadowZoomButtonsController.class
        );
    }

    public static void resetStaticState() {
        ShadowWrangler.getInstance().silence();
        Robolectric.application = new Application();
        ShadowBitmapFactory.reset();
    }

    public static <T> T directlyOn(T shadowedObject) {
        return RobolectricInternals.directlyOn(shadowedObject);
    }

    public static ShadowCursorAdapter shadowOf(CursorAdapter instance) {
    	return (ShadowCursorAdapter) shadowOf_(instance);
    }
    
    public static ShadowDrawable shadowOf(Drawable instance) {
        return (ShadowDrawable) shadowOf_(instance);
    }

    public static ShadowToast shadowOf(Toast instance) {
        return (ShadowToast) shadowOf_(instance);
    }

    public static ShadowNetworkInfo shadowOf(NetworkInfo instance) {
        return (ShadowNetworkInfo) shadowOf_(instance);
    }

    public static ShadowConnectivityManager shadowOf(ConnectivityManager instance) {
        return (ShadowConnectivityManager) shadowOf_(instance);
    }

    public static ShadowWifiManager shadowOf(WifiManager instance){
    	return (ShadowWifiManager) shadowOf_(instance);
    }
    
    public static ShadowBitmapDrawable shadowOf(BitmapDrawable instance) {
        return (ShadowBitmapDrawable) shadowOf_(instance);
    }

    public static ShadowZoomButtonsController shadowOf(ZoomButtonsController instance) {
        return (ShadowZoomButtonsController) shadowOf_(instance);
    }

    public static ShadowListView shadowOf(ListView instance) {
        return (ShadowListView) shadowOf_(instance);
    }

    public static ShadowExpandableListView shadowOf(ExpandableListView instance) {
        return (ShadowExpandableListView) shadowOf_(instance);
    }

    public static ShadowActivity shadowOf(Activity instance) {
        return (ShadowActivity) shadowOf_(instance);
    }

    public static ShadowContextWrapper shadowOf(ContextWrapper instance) {
        return (ShadowContextWrapper) shadowOf_(instance);
    }

    public static ShadowApplication shadowOf(Application instance) {
        return (ShadowApplication) shadowOf_(instance);
    }
 
    public static ShadowService shadowOf(Service instance) {
        return (ShadowService) shadowOf_(instance);
    }
    
    public static ShadowContext shadowOf(Context instance) {
        return (ShadowContext) shadowOf_(instance);
    }

    public static ShadowCookieSyncManager shadowOf( CookieSyncManager instance ) {
        return (ShadowCookieSyncManager) shadowOf_(instance);
    }

    public static ShadowPaint shadowOf(Paint instance) {
        return (ShadowPaint) shadowOf_(instance);
    }

    public static ShadowPath shadowOf(Path instance) {
        return (ShadowPath) shadowOf_(instance);
    }

    public static ShadowPreference shadowOf(Preference instance) {
        return (ShadowPreference) shadowOf_(instance);
    }
  
    public static ShadowPreferenceActivity shadowOf(PreferenceActivity instance) {
        return (ShadowPreferenceActivity) shadowOf_(instance);
    }
    
    public static ShadowPreferenceCategory shadowOf(PreferenceCategory instance) {
        return (ShadowPreferenceCategory) shadowOf_(instance);
    }
    
    public static ShadowPreferenceGroup shadowOf(PreferenceGroup instance) {
        return (ShadowPreferenceGroup) shadowOf_(instance);
    }
    
    public static ShadowPreferenceScreen shadowOf(PreferenceScreen instance) {
        return (ShadowPreferenceScreen) shadowOf_(instance);
    }
    
    public static ShadowProgressBar shadowOf(ProgressBar instance) {
        return (ShadowProgressBar) shadowOf_(instance);
    }
    
    public static ShadowProgressDialog shadowOf(ProgressDialog instance) {
        return (ShadowProgressDialog) shadowOf_(instance);
    }
    
    public static ShadowListActivity shadowOf(ListActivity instance) {
        return (ShadowListActivity) shadowOf_(instance);
    }

<<<<<<< HEAD
    public static ShadowActivityGroup shadowOf(ActivityGroup instance) {
        return (ShadowActivityGroup) shadowOf_(instance);
=======
    public static ShadowListPreference shadowOf(ListPreference instance) {
        return (ShadowListPreference) shadowOf_(instance);
>>>>>>> c3a77ee8
    }

    public static ShadowHandler shadowOf(Handler instance) {
        return (ShadowHandler) shadowOf_(instance);
    }

    public static ShadowSslErrorHandler shadowOf(SslErrorHandler instance) {
        return (ShadowSslErrorHandler) shadowOf_(instance);
    }

    public static ShadowColorMatrix shadowOf(ColorMatrix instance) {
        return (ShadowColorMatrix) shadowOf_(instance);
    }

    public static ShadowIntent shadowOf(Intent instance) {
        return (ShadowIntent) shadowOf_(instance);
    }

    public static ShadowView shadowOf(View instance) {
        return (ShadowView) shadowOf_(instance);
    }

    public static ShadowColorDrawable shadowOf(ColorDrawable instance) {
        return (ShadowColorDrawable) shadowOf_(instance);
    }

    public static ShadowViewGroup shadowOf(ViewGroup instance) {
        return (ShadowViewGroup) shadowOf_(instance);
    }

    public static ShadowWebSettings shadowOf(WebSettings instance) {
        return (ShadowWebSettings) shadowOf_(instance);
    }

    public static ShadowWebView shadowOf(WebView instance) {
        return (ShadowWebView) shadowOf_(instance);
    }

    public static ShadowAdapterView shadowOf(AdapterView instance) {
        return (ShadowAdapterView) shadowOf_(instance);
    }

    public static ShadowTextView shadowOf(TextView instance) {
        return (ShadowTextView) shadowOf_(instance);
    }

    public static ShadowImageView shadowOf(ImageView instance) {
        return (ShadowImageView) shadowOf_(instance);
    }

    public static ShadowResolveInfo shadowOf(ResolveInfo instance ) {
    	return (ShadowResolveInfo) shadowOf_(instance);
    }
    
    public static ShadowRemoteViews shadowOf(RemoteViews instance) {
        return (ShadowRemoteViews) shadowOf_(instance);
    }

    public static ShadowDialog shadowOf(Dialog instance) {
        return (ShadowDialog) shadowOf_(instance);
    }
    
    public static ShadowDialogPreference shadowOf(DialogPreference instance) {
        return (ShadowDialogPreference) shadowOf_(instance);
    }

    public static ShadowDefaultRequestDirector shadowOf(DefaultRequestDirector instance) {
        return (ShadowDefaultRequestDirector) shadowOf_(instance);
    }

    public static ShadowAlertDialog shadowOf(AlertDialog instance) {
        return (ShadowAlertDialog) shadowOf_(instance);
    }

    public static ShadowLooper shadowOf(Looper instance) {
        return (ShadowLooper) shadowOf_(instance);
    }

    public static ShadowCanvas shadowOf(Canvas instance) {
        return (ShadowCanvas) shadowOf_(instance);
    }

    public static ShadowLocationManager shadowOf(LocationManager instance) {
        return (ShadowLocationManager) shadowOf_(instance);
    }

    public static ShadowAppWidgetManager shadowOf(AppWidgetManager instance) {
        return (ShadowAppWidgetManager) shadowOf_(instance);
    }

    public static ShadowResources shadowOf(Resources instance) {
        return (ShadowResources) shadowOf_(instance);
    }

    public static ShadowLayoutInflater shadowOf(LayoutInflater instance) {
        return (ShadowLayoutInflater) shadowOf_(instance);
    }

    public static ShadowMenuInflater shadowOf(MenuInflater instance) {
        return (ShadowMenuInflater) shadowOf_(instance);
    }

    public static ShadowDisplay shadowOf(Display instance) {
        return (ShadowDisplay) shadowOf_(instance);
    }

    public static ShadowAudioManager shadowOf(AudioManager instance) {
        return (ShadowAudioManager) shadowOf_(instance);
    }

    public static ShadowGeocoder shadowOf(Geocoder instance) {
        return (ShadowGeocoder) shadowOf_(instance);
    }

    public static ShadowSQLiteDatabase shadowOf(SQLiteDatabase other) {
        return (ShadowSQLiteDatabase) Robolectric.shadowOf_(other);
    }

    public static ShadowSQLiteCursor shadowOf(SQLiteCursor other) {
        return (ShadowSQLiteCursor) Robolectric.shadowOf_(other);
    }

    public static ShadowSQLiteOpenHelper shadowOf(SQLiteOpenHelper other) {
        return (ShadowSQLiteOpenHelper) Robolectric.shadowOf_(other);
    }

    public static ShadowSQLiteQueryBuilder shadowOf(SQLiteQueryBuilder other) {
        return (ShadowSQLiteQueryBuilder) Robolectric.shadowOf_(other);
    }

    public static ShadowContentValues shadowOf(ContentValues other) {
        return (ShadowContentValues) Robolectric.shadowOf_(other);
    }

    public static ShadowCamera shadowOf(Camera instance) {
        return (ShadowCamera) shadowOf_(instance);
    }

    public static ShadowCameraParameters shadowOf(Camera.Parameters instance) {
        return (ShadowCameraParameters) shadowOf_(instance);
    }

    public static ShadowCameraSize shadowOf(Camera.Size instance) {
        return (ShadowCameraSize) shadowOf_(instance);
    }

    public static ShadowMediaPlayer shadowOf(MediaPlayer instance) {
        return (ShadowMediaPlayer) shadowOf_(instance);
    }

    public static ShadowMediaRecorder shadowOf(MediaRecorder instance) {
        return (ShadowMediaRecorder) shadowOf_(instance);
    }

    public static ShadowAssetManager shadowOf(AssetManager instance) {
        return (ShadowAssetManager) Robolectric.shadowOf_(instance);
    }

    public static ShadowAlarmManager shadowOf(AlarmManager instance) {
        return (ShadowAlarmManager) Robolectric.shadowOf_(instance);
    }

    public static ShadowConfiguration shadowOf(Configuration instance) {
        return (ShadowConfiguration) Robolectric.shadowOf_(instance);
    }

    public static ShadowCountDownTimer shadowOf(CountDownTimer instance) {
        return (ShadowCountDownTimer) Robolectric.shadowOf_(instance);
    }    
    
    public static ShadowBitmap shadowOf(Bitmap other) {
        return (ShadowBitmap) Robolectric.shadowOf_(other);
    }

    public static ShadowBluetoothAdapter shadowOf(BluetoothAdapter other) {
        return (ShadowBluetoothAdapter) Robolectric.shadowOf_(other);
    }

    public static ShadowBluetoothDevice shadowOf(BluetoothDevice other) {
        return (ShadowBluetoothDevice) Robolectric.shadowOf_(other);
    }

    public static ShadowMatrix shadowOf(Matrix other) {
        return (ShadowMatrix) Robolectric.shadowOf_(other);
    }

    public static ShadowMotionEvent shadowOf(MotionEvent other) {
        return (ShadowMotionEvent) Robolectric.shadowOf_(other);
    }

    public static ShadowNotificationManager shadowOf(NotificationManager other) {
        return (ShadowNotificationManager) Robolectric.shadowOf_(other);
    }

    public static ShadowNotification shadowOf(Notification other) {
        return (ShadowNotification) Robolectric.shadowOf_(other);
    }

    public static ShadowAbsSeekBar shadowOf(AbsSeekBar instance) {
        return (ShadowAbsSeekBar) shadowOf_(instance);
    }
    
    public static ShadowRatingBar shadowOf(RatingBar instance) {
        return (ShadowRatingBar) shadowOf_(instance);
    }
    
    public static ShadowSeekBar shadowOf(SeekBar instance) {
        return (ShadowSeekBar) shadowOf_(instance);
    }
    
    public static ShadowParcel shadowOf(Parcel instance) {
    	return (ShadowParcel) shadowOf_(instance);
    }
    
    public static ShadowAnimationUtils shadowOf(AnimationUtils instance) {
    	return (ShadowAnimationUtils) shadowOf_(instance);
    }
    
    public static ShadowGridView shadowOf(GridView instance) {
    	return (ShadowGridView) shadowOf_(instance);
    }

    public static ShadowTabHost shadowOf(TabHost instance) {
    	return (ShadowTabHost) shadowOf_(instance);
    }

    public static ShadowTabSpec shadowOf(TabHost.TabSpec instance) {
    	return (ShadowTabSpec) shadowOf_(instance);
    }

    public static ShadowFrameLayout shadowOf(FrameLayout instance) {
    	return (ShadowFrameLayout) shadowOf_(instance);
    }

    public static ShadowRect shadowOf(Rect instance) {
    	return (ShadowRect) shadowOf_(instance);
    }
    
    public static ShadowDateFormat shadowOf(DateFormat instance) {
		return (ShadowDateFormat) shadowOf_(instance);
	}

    public static ShadowCursorAdapter shadowOf(CursorAdapter instance) {
    	return (ShadowCursorAdapter) shadowOf_(instance);
    }
    
    public static ShadowResourceCursorAdapter shadowOf(ResourceCursorAdapter instance) {
    	return (ShadowResourceCursorAdapter) shadowOf_(instance);
    }
    
    public static ShadowSimpleCursorAdapter shadowOf(SimpleCursorAdapter instance) {
    	return (ShadowSimpleCursorAdapter) shadowOf_(instance);
    }
    
    public static ShadowService shadowOf(Service instance) {
    	return (ShadowService) shadowOf_(instance);
    }

    public static ShadowTelephonyManager shadowOf(TelephonyManager instance) {
    	return (ShadowTelephonyManager) shadowOf_(instance);
    }
    
    public static ShadowPowerManager shadowOf(PowerManager instance) {
    	return (ShadowPowerManager) shadowOf_(instance);
    }
    
    public static ShadowKeyguardManager shadowOf(KeyguardManager instance) {
    	return (ShadowKeyguardManager) shadowOf_(instance);
    }
    
    public static ShadowInputMethodManager shadowOf(InputMethodManager instance) {
    	return (ShadowInputMethodManager) shadowOf_(instance);
    }
    
   public static ShadowAnimation shadowOf(Animation instance) {
    	return (ShadowAnimation) shadowOf_(instance);
    }
   
   public static ShadowVideoView shadowOf(VideoView instance) {
   	return (ShadowVideoView) shadowOf_(instance);
   }
   
	public static ShadowTelephonyManager shadowOf(TelephonyManager instance) {
		return (ShadowTelephonyManager) shadowOf_(instance);
	}
	
	public static ShadowActivityManager shadowOf(ActivityManager instance) {
		return (ShadowActivityManager) shadowOf_(instance);
	}

    @SuppressWarnings({"unchecked"})
    public static <P, R> P shadowOf_(R instance) {
        return (P) ShadowWrangler.getInstance().shadowOf(instance);
    }

    /**
     * Runs any background tasks previously queued by {@link android.os.AsyncTask#execute(Object[])}.
     * <p/>
     * <p/>
     * Note: calling this method does not pause or un-pause the scheduler.
     */
    public static void runBackgroundTasks() {
        getBackgroundScheduler().advanceBy(0);
    }

    /**
     * Runs any immediately runnable tasks previously queued on the UI thread,
     * e.g. by {@link Activity#runOnUiThread(Runnable)} or {@link android.os.AsyncTask#onPostExecute(Object)}.
     * <p/>
     * <p/>
     * Note: calling this method does not pause or un-pause the scheduler.
     */
    public static void runUiThreadTasks() {
        getUiThreadScheduler().advanceBy(0);
    }

    /**
     * Sets up an HTTP response to be returned by calls to Apache's {@code HttpClient} implementers.
     *
     * @param statusCode   the status code of the response
     * @param responseBody the body of the response
     */
    public static void addPendingHttpResponse(int statusCode, String responseBody) {
        getFakeHttpLayer().addPendingHttpResponse(statusCode, responseBody);
    }

    /**
     * Sets up an HTTP response to be returned by calls to Apache's {@code HttpClient} implementers.
     *
     * @param statusCode   the status code of the response
     * @param responseBody the body of the response
     * @param contentType the contentType of the response
     */
    public static void addPendingHttpResponseWithContentType(int statusCode, String responseBody, Header contentType) {
        getFakeHttpLayer().addPendingHttpResponseWithContentType(statusCode, responseBody, contentType);
    }

    /**
     * Sets up an HTTP response to be returned by calls to Apache's {@code HttpClient} implementers.
     *
     * @param httpResponse the response
     */
    public static void addPendingHttpResponse(HttpResponse httpResponse) {
        getFakeHttpLayer().addPendingHttpResponse(httpResponse);
    }

    /**
     * Accessor to obtain HTTP requests made during the current test in the order in which they were made.
     *
     * @param index index of the request to retrieve.
     * @return the requested request.
     */
    public static HttpRequest getSentHttpRequest(int index) {
        return ShadowDefaultRequestDirector.getSentHttpRequest(index);
    }

    /**
     * Accessor to find out if HTTP requests were made during the current test.
     *
     * @return whether a request was made.
     */
    public static boolean httpRequestWasMade() {
        return getShadowApplication().getFakeHttpLayer().hasRequestInfos();
    }

    /**
     * Accessor to obtain metadata for an HTTP request made during the current test in the order in which they were made.
     *
     * @param index index of the request to retrieve.
     * @return the requested request metadata.
     */
    public static HttpRequestInfo getSentHttpRequestInfo(int index) {
        return ShadowDefaultRequestDirector.getSentHttpRequestInfo(index);
    }

    /**
     * Adds an HTTP response rule. The response will be returned when the rule is matched.
     *
     * @param method   method to match.
     * @param uri      uri to match.
     * @param response response to return when a match is found.
     */
    public static void addHttpResponseRule(String method, String uri, HttpResponse response) {
        getFakeHttpLayer().addHttpResponseRule(method, uri, response);
    }

    /**
     * Adds an HTTP response rule with a default method of GET. The response will be returned when the rule is matched.
     *
     * @param uri      uri to match.
     * @param response response to return when a match is found.
     */
    public static void addHttpResponseRule(String uri, HttpResponse response) {
        getFakeHttpLayer().addHttpResponseRule(uri, response);
    }

    /**
     * Adds an HTTP response rule. The response will be returned when the rule is matched.
     *
     * @param uri      uri to match.
     * @param response response to return when a match is found.
     */
    public static void addHttpResponseRule(String uri, String response) {
        getFakeHttpLayer().addHttpResponseRule(uri, response);
    }

    /**
     * Adds an HTTP response rule. The response will be returned when the rule is matched.
     *
     * @param requestMatcher custom {@code RequestMatcher}.
     * @param response       response to return when a match is found.
     */
    public static void addHttpResponseRule(RequestMatcher requestMatcher, HttpResponse response) {
        getFakeHttpLayer().addHttpResponseRule(requestMatcher, response);
    }

    public static FakeHttpLayer getFakeHttpLayer() {
        return getShadowApplication().getFakeHttpLayer();
    }

    public static void setDefaultHttpResponse(int statusCode, String responseBody) {
        getFakeHttpLayer().setDefaultHttpResponse(statusCode, responseBody);
    }

    public static void setDefaultHttpResponse(HttpResponse defaultHttpResponse) {
        getFakeHttpLayer().setDefaultHttpResponse(defaultHttpResponse);
    }

    public static void clearHttpResponseRules() {
        getFakeHttpLayer().clearHttpResponseRules();
    }

    public static void pauseLooper(Looper looper) {
        ShadowLooper.pauseLooper(looper);
    }

    public static void unPauseLooper(Looper looper) {
        ShadowLooper.unPauseLooper(looper);
    }

    public static void pauseMainLooper() {
        ShadowLooper.pauseMainLooper();
    }

    public static void unPauseMainLooper() {
        ShadowLooper.unPauseMainLooper();
    }

    public static Scheduler getUiThreadScheduler() {
        return shadowOf(Looper.getMainLooper()).getScheduler();
    }

    public static Scheduler getBackgroundScheduler() {
        return getShadowApplication().getBackgroundScheduler();
    }

    public static ShadowApplication getShadowApplication() {
        return shadowOf(Robolectric.application);
    }

    
    /**
     * Calls {@code performClick()} on a {@code View} after ensuring that it and its ancestors are visible and that it
     * is enabled.
     *
     * @param view the view to click on
     * @return true if {@code View.OnClickListener}s were found and fired, false otherwise.
     * @throws RuntimeException if the preconditions are not met.
     */
    public static boolean clickOn(View view) {
        return shadowOf(view).checkedPerformClick();
    }

    public static String visualize(View view) {
        Canvas canvas = new Canvas();
        view.draw(canvas);
        return shadowOf(canvas).getDescription();
    }

    public static String visualize(Canvas canvas) {
        return shadowOf(canvas).getDescription();
    }

    public static String visualize(Bitmap bitmap) {
        return shadowOf(bitmap).getDescription();
    }
}<|MERGE_RESOLUTION|>--- conflicted
+++ resolved
@@ -3,6 +3,8 @@
 import java.util.Arrays;
 import java.util.List;
 
+import android.os.*;
+import android.preference.*;
 import org.apache.http.Header;
 import org.apache.http.HttpRequest;
 import org.apache.http.HttpResponse;
@@ -38,19 +40,8 @@
 import android.net.ConnectivityManager;
 import android.net.NetworkInfo;
 import android.net.wifi.WifiManager;
-<<<<<<< HEAD
-import android.os.CountDownTimer;
-import android.os.Handler;
-import android.os.Looper;
-import android.preference.DialogPreference;
-import android.preference.Preference;
 import android.telephony.TelephonyManager;
 import android.text.format.DateFormat;
-=======
-import android.os.*;
-import android.preference.*;
-import android.telephony.TelephonyManager;
->>>>>>> c3a77ee8
 import android.view.*;
 import android.view.animation.Animation;
 import android.view.animation.AnimationUtils;
@@ -162,10 +153,7 @@
                 ShadowCookieSyncManager.class,
                 ShadowCountDownTimer.class,
                 ShadowCursorAdapter.class,
-<<<<<<< HEAD
                 ShadowDateFormat.class,
-=======
->>>>>>> c3a77ee8
                 ShadowDefaultRequestDirector.class,
                 ShadowDisplay.class,
                 ShadowDrawable.class,
@@ -208,11 +196,8 @@
                 ShadowNetworkInfo.class,
                 ShadowOverlayItem.class,
                 ShadowPaint.class,
-<<<<<<< HEAD
                 ShadowPair.class,
-=======
                 ShadowParcel.class,
->>>>>>> c3a77ee8
                 ShadowPath.class,
                 ShadowPendingIntent.class,
                 ShadowPoint.class,
@@ -225,11 +210,8 @@
                 ShadowPreferenceManager.class,
                 ShadowPreferenceScreen.class,
                 ShadowProgressBar.class,
-<<<<<<< HEAD
+                ShadowProgressDialog.class,
                 ShadowRatingBar.class,
-=======
-                ShadowProgressDialog.class,
->>>>>>> c3a77ee8
                 ShadowRect.class,
                 ShadowResolveInfo.class,
                 ShadowRemoteViews.class,
@@ -249,11 +231,8 @@
                 ShadowSQLiteQueryBuilder.class,
                 ShadowSslErrorHandler.class,
                 ShadowSurfaceView.class,
-<<<<<<< HEAD
                 ShadowTabHost.class,
                 ShadowTabSpec.class,
-=======
->>>>>>> c3a77ee8
                 ShadowTelephonyManager.class,
                 ShadowTextUtils.class,
                 ShadowTextView.class,
@@ -387,13 +366,12 @@
         return (ShadowListActivity) shadowOf_(instance);
     }
 
-<<<<<<< HEAD
     public static ShadowActivityGroup shadowOf(ActivityGroup instance) {
         return (ShadowActivityGroup) shadowOf_(instance);
-=======
+    }
+
     public static ShadowListPreference shadowOf(ListPreference instance) {
         return (ShadowListPreference) shadowOf_(instance);
->>>>>>> c3a77ee8
     }
 
     public static ShadowHandler shadowOf(Handler instance) {
@@ -636,24 +614,12 @@
 		return (ShadowDateFormat) shadowOf_(instance);
 	}
 
-    public static ShadowCursorAdapter shadowOf(CursorAdapter instance) {
-    	return (ShadowCursorAdapter) shadowOf_(instance);
-    }
-    
     public static ShadowResourceCursorAdapter shadowOf(ResourceCursorAdapter instance) {
     	return (ShadowResourceCursorAdapter) shadowOf_(instance);
     }
     
     public static ShadowSimpleCursorAdapter shadowOf(SimpleCursorAdapter instance) {
     	return (ShadowSimpleCursorAdapter) shadowOf_(instance);
-    }
-    
-    public static ShadowService shadowOf(Service instance) {
-    	return (ShadowService) shadowOf_(instance);
-    }
-
-    public static ShadowTelephonyManager shadowOf(TelephonyManager instance) {
-    	return (ShadowTelephonyManager) shadowOf_(instance);
     }
     
     public static ShadowPowerManager shadowOf(PowerManager instance) {
@@ -683,7 +649,7 @@
 	public static ShadowActivityManager shadowOf(ActivityManager instance) {
 		return (ShadowActivityManager) shadowOf_(instance);
 	}
-
+    
     @SuppressWarnings({"unchecked"})
     public static <P, R> P shadowOf_(R instance) {
         return (P) ShadowWrangler.getInstance().shadowOf(instance);
@@ -854,7 +820,6 @@
         return shadowOf(Robolectric.application);
     }
 
-    
     /**
      * Calls {@code performClick()} on a {@code View} after ensuring that it and its ancestors are visible and that it
      * is enabled.
