package com.xtremelabs.robolectric;

import android.app.Application;
import android.net.Uri__FromAndroid;
import com.xtremelabs.robolectric.bytecode.ClassHandler;
import com.xtremelabs.robolectric.bytecode.RobolectricClassLoader;
import com.xtremelabs.robolectric.bytecode.ShadowWrangler;
import com.xtremelabs.robolectric.internal.RealObject;
import com.xtremelabs.robolectric.internal.RobolectricTestRunnerInterface;
import com.xtremelabs.robolectric.res.ResourceLoader;
import com.xtremelabs.robolectric.shadows.ShadowApplication;
import com.xtremelabs.robolectric.util.DatabaseConfig;
import com.xtremelabs.robolectric.util.DatabaseConfig.DatabaseMap;
import com.xtremelabs.robolectric.util.DatabaseConfig.UsingDatabaseMap;
import com.xtremelabs.robolectric.util.SQLiteMap;
import javassist.Loader;
import org.junit.runners.BlockJUnit4ClassRunner;
import org.junit.runners.model.FrameworkMethod;
import org.junit.runners.model.InitializationError;
import org.junit.runners.model.Statement;
import org.w3c.dom.Document;
import org.xml.sax.SAXException;

import javax.xml.parsers.DocumentBuilder;
import javax.xml.parsers.DocumentBuilderFactory;
import javax.xml.parsers.ParserConfigurationException;
import java.io.File;
import java.io.IOException;
import java.lang.annotation.Annotation;
import java.lang.reflect.Constructor;
import java.lang.reflect.Field;
import java.lang.reflect.Method;
import java.lang.reflect.Modifier;
import java.util.HashMap;
import java.util.Map;

/**
 * Installs a {@link RobolectricClassLoader} and {@link com.xtremelabs.robolectric.res.ResourceLoader} in order to
 * provide a simulation of the Android runtime environment.
 */
public class RobolectricTestRunner extends BlockJUnit4ClassRunner implements RobolectricTestRunnerInterface {
    private static RobolectricClassLoader defaultLoader;
    private static Map<RobolectricConfig, ResourceLoader> resourceLoaderForRootAndDirectory = new HashMap<RobolectricConfig, ResourceLoader>();

    // fields in the RobolectricTestRunner in the original ClassLoader
    private RobolectricClassLoader classLoader;
    private ClassHandler classHandler;
    private RobolectricTestRunnerInterface delegate;
    private DatabaseMap databaseMap;
    
	// fields in the RobolectricTestRunner in the instrumented ClassLoader
    protected RobolectricConfig robolectricConfig;

    private static RobolectricClassLoader getDefaultLoader() {
        if (defaultLoader == null) {
            defaultLoader = new RobolectricClassLoader(ShadowWrangler.getInstance());
        }
        return defaultLoader;
    }

    public static void setDefaultLoader(Loader robolectricClassLoader) {
    	//used by the RoboSpecs project to allow for mixed scala\java tests to be run with Maven Surefire (see the RoboSpecs project on github)
        if (defaultLoader == null) {
            defaultLoader = (RobolectricClassLoader)robolectricClassLoader;
        } else throw new RuntimeException("You may not set the default robolectricClassLoader unless it is null!");
    }

    /**
     * Call this if you would like Robolectric to rewrite additional classes and turn them
     * into "do nothing" classes which proxy all method calls to shadow classes, just like it does
     * with the android classes by default.
     *
     * @param classOrPackageToBeInstrumented fully-qualified class or package name
     */
    protected static void addClassOrPackageToInstrument(String classOrPackageToBeInstrumented) {
        if (!isInstrumented()) {
            defaultLoader.addCustomShadowClass(classOrPackageToBeInstrumented);
        }
    }

    /**
     * Creates a runner to run {@code testClass}. Looks in your working directory for your AndroidManifest.xml file
     * and res directory.
     *
     * @param testClass the test class to be run
     * @throws InitializationError if junit says so
     */
    public RobolectricTestRunner(final Class<?> testClass) throws InitializationError {
        this(testClass, new RobolectricConfig(new File(".")));
    }

    /**
     * Call this constructor in subclasses in order to specify non-default configuration (e.g. location of the
     * AndroidManifest.xml file and resource directory).
     *
     * @param testClass         the test class to be run
     * @param robolectricConfig the configuration data
     * @throws InitializationError if junit says so
     */
    protected RobolectricTestRunner(final Class<?> testClass, final RobolectricConfig robolectricConfig)
            throws InitializationError {
        this(testClass,
                isInstrumented() ? null : ShadowWrangler.getInstance(),
                isInstrumented() ? null : getDefaultLoader(),
                robolectricConfig, new SQLiteMap());
    }
    
    /**
     * Call this constructor in subclasses in order to specify non-default configuration (e.g. location of the
     * AndroidManifest.xml file, resource directory, and DatabaseMap).
     *
     * @param testClass         the test class to be run
     * @param robolectricConfig the configuration data
     * @param databaseMap		the database mapping
     * @throws InitializationError if junit says so
     */
    protected RobolectricTestRunner(Class<?> testClass, RobolectricConfig robolectricConfig, DatabaseMap databaseMap)
            throws InitializationError {
        this(testClass,
                isInstrumented() ? null : ShadowWrangler.getInstance(),
                isInstrumented() ? null : getDefaultLoader(),
                robolectricConfig, databaseMap);
    }

    /**
     * Call this constructor in subclasses in order to specify the project root directory.
     *
     * @param testClass          the test class to be run
     * @param androidProjectRoot the directory containing your AndroidManifest.xml file and res dir
     * @throws InitializationError if the test class is malformed
     */
    public RobolectricTestRunner(final Class<?> testClass, final File androidProjectRoot) throws InitializationError {
        this(testClass, new RobolectricConfig(androidProjectRoot));
    }

    /**
     * Call this constructor in subclasses in order to specify the project root directory.
     *
     * @param testClass          the test class to be run
     * @param androidProjectRoot the directory containing your AndroidManifest.xml file and res dir
     * @throws InitializationError if junit says so
     * @deprecated Use {@link #RobolectricTestRunner(Class, File)} instead.
     */
    @Deprecated
    public RobolectricTestRunner(final Class<?> testClass, final String androidProjectRoot) throws InitializationError {
        this(testClass, new RobolectricConfig(new File(androidProjectRoot)));
    }

    /**
     * Call this constructor in subclasses in order to specify the location of the AndroidManifest.xml file and the
     * resource directory. The #androidManifestPath is used to locate the AndroidManifest.xml file which, in turn,
     * contains package name for the {@code R} class which contains the identifiers for all of the resources. The
     * resource directory is where the resource loader will look for resources to load.
     *
     * @param testClass           the test class to be run
     * @param androidManifestPath the AndroidManifest.xml file
     * @param resourceDirectory   the directory containing the project's resources
     * @throws InitializationError if junit says so
     */
    protected RobolectricTestRunner(final Class<?> testClass, final File androidManifestPath, final File resourceDirectory)
            throws InitializationError {
        this(testClass, new RobolectricConfig(androidManifestPath, resourceDirectory));
    }

    /**
     * Call this constructor in subclasses in order to specify the location of the AndroidManifest.xml file and the
     * resource directory. The #androidManifestPath is used to locate the AndroidManifest.xml file which, in turn,
     * contains package name for the {@code R} class which contains the identifiers for all of the resources. The
     * resource directory is where the resource loader will look for resources to load.
     *
     * @param testClass           the test class to be run
     * @param androidManifestPath the relative path to the AndroidManifest.xml file
     * @param resourceDirectory   the relative path to the directory containing the project's resources
     * @throws InitializationError if junit says so
     * @deprecated Use {@link #RobolectricTestRunner(Class, File, File)} instead.
     */
    @Deprecated
    protected RobolectricTestRunner(final Class<?> testClass, final String androidManifestPath, final String resourceDirectory)
            throws InitializationError {
        this(testClass, new RobolectricConfig(new File(androidManifestPath), new File(resourceDirectory)));
    }

    protected RobolectricTestRunner(Class<?> testClass, ClassHandler classHandler, RobolectricClassLoader classLoader, RobolectricConfig robolectricConfig) throws InitializationError {
        this(testClass, classHandler, classLoader, robolectricConfig, new SQLiteMap());
    }
        
    
    /**
     * This is not the constructor you are looking for... probably. This constructor creates a bridge between the test
     * runner called by JUnit and a second instance of the test runner that is loaded via the instrumenting class
     * loader. This instrumented instance of the test runner, along with the instrumented instance of the actual test,
     * provides access to Robolectric's features and the un-instrumented instance of the test runner delegates most of
     * the interesting test runner behavior to it. Providing your own class handler and class loader here in order to
     * get different functionality is a difficult and dangerous project. If you need to customize the project root and
     * resource directory, use {@link #RobolectricTestRunner(Class, String, String)}. For other extensions, consider
     * creating a subclass and overriding the documented methods of this class.
     *
     * @param testClass         the test class to be run
     * @param classHandler      the {@link ClassHandler} to use to in shadow delegation
     * @param classLoader       the {@link RobolectricClassLoader}
     * @param robolectricConfig the configuration
     * @throws InitializationError if junit says so
     */
    protected RobolectricTestRunner(final Class<?> testClass, final ClassHandler classHandler, final RobolectricClassLoader classLoader, final RobolectricConfig robolectricConfig, final DatabaseMap map) throws InitializationError {
        super(isInstrumented() ? testClass : classLoader.bootstrap(testClass));
                
        if (!isInstrumented()) {
            this.classHandler = classHandler;
            this.classLoader = classLoader;
            this.robolectricConfig = robolectricConfig;
            this.databaseMap = setupDatabaseMap(testClass, map);
            
            Thread.currentThread().setContextClassLoader(classLoader);
            
            delegateLoadingOf(Uri__FromAndroid.class.getName());
            delegateLoadingOf(RobolectricTestRunnerInterface.class.getName());
            delegateLoadingOf(RealObject.class.getName());
            delegateLoadingOf(ShadowWrangler.class.getName());
            delegateLoadingOf(RobolectricConfig.class.getName());
            delegateLoadingOf(DatabaseMap.class.getName());
            delegateLoadingOf(android.R.class.getName());

            Class<?> delegateClass = classLoader.bootstrap(this.getClass());
            try {
                Constructor<?> constructorForDelegate = delegateClass.getConstructor(Class.class);
                this.delegate = (RobolectricTestRunnerInterface) constructorForDelegate.newInstance(classLoader.bootstrap(testClass));
                this.delegate.setRobolectricConfig(robolectricConfig);
                this.delegate.setDatabaseMap(databaseMap);
            } catch (Exception e) {
                throw new RuntimeException(e);
            }
        }
    }

    protected static boolean isInstrumented() {
        return RobolectricTestRunner.class.getClassLoader().getClass().getName().contains(RobolectricClassLoader.class.getName());
    }

    /**
     * Only used when creating the delegate instance within the instrumented ClassLoader.
     * <p/>
     * This is not the constructor you are looking for.
     */
    @SuppressWarnings({"UnusedDeclaration", "JavaDoc"})
    protected RobolectricTestRunner(final Class<?> testClass, final ClassHandler classHandler, final RobolectricConfig robolectricConfig) throws InitializationError {
        super(testClass);
        this.classHandler = classHandler;
        this.robolectricConfig = robolectricConfig;
    }

    public static void setStaticValue(Class<?> clazz, String fieldName, Object value) {
        try {
            Field field = clazz.getField(fieldName);
            field.setAccessible(true);

            Field modifiersField = Field.class.getDeclaredField("modifiers");
            modifiersField.setAccessible(true);
            modifiersField.setInt(field, field.getModifiers() & ~Modifier.FINAL);

            field.set(null, value);
        } catch (Exception e) {
            throw new RuntimeException(e);
        }
    }

    protected void delegateLoadingOf(final String className) {
        classLoader.delegateLoadingOf(className);
    }

    @Override protected Statement methodBlock(final FrameworkMethod method) {
        setupI18nStrictState(method.getMethod(), robolectricConfig);

    	if (classHandler != null) {
            classHandler.configure(robolectricConfig);
            classHandler.beforeTest();
        }
        delegate.internalBeforeTest(method.getMethod());

        final Statement statement = super.methodBlock(method);
        return new Statement() {
            @Override public void evaluate() throws Throwable {
                // todo: this try/finally probably isn't right -- should mimic RunAfters? [xw]
                try {
                    statement.evaluate();
                } finally {
                    delegate.internalAfterTest(method.getMethod());
                    if (classHandler != null) {
                        classHandler.afterTest();
                    }
                }
            }
        };
    }

    /*
     * Called before each test method is run. Sets up the simulation of the Android runtime environment.
     */
    @Override public void internalBeforeTest(final Method method) {
        setupApplicationState(robolectricConfig);

        beforeTest(method);
    }

    @Override public void internalAfterTest(final Method method) {
        afterTest(method);
    }

    @Override public void setRobolectricConfig(final RobolectricConfig robolectricConfig) {
        this.robolectricConfig = robolectricConfig;
    }

    /**
     * Called before each test method is run.
     *
     * @param method the test method about to be run
     */
    public void beforeTest(final Method method) {
    }

    /**
     * Called after each test method is run.
     *
     * @param method the test method that just ran.
     */
    public void afterTest(final Method method) {
    }

    /**
     * You probably don't want to override this method. Override #prepareTest(Object) instead.
     *
     * @see BlockJUnit4ClassRunner#createTest()
     */
    @Override
    public Object createTest() throws Exception {
        if (delegate != null) {
            return delegate.createTest();
        } else {
            Object test = super.createTest();
            prepareTest(test);
            return test;
        }
    }

    public void prepareTest(final Object test) {
    }

    public void setupApplicationState(final RobolectricConfig robolectricConfig) {
        ResourceLoader resourceLoader = createResourceLoader(robolectricConfig);

        Robolectric.bindDefaultShadowClasses();
        bindShadowClasses();

        Robolectric.resetStaticState();
        resetStaticState();
        
        DatabaseConfig.setDatabaseMap(this.databaseMap);//Set static DatabaseMap in DBConfig
        
        Robolectric.application = ShadowApplication.bind(createApplication(), resourceLoader);
    }

    
    
    /**
     * Override this method to bind your own shadow classes
     */
    protected void bindShadowClasses() {
    }

    /**
     * Override this method to reset the state of static members before each test.
     */
    protected void resetStaticState() {
    }
    
    /**
     * Sets Robolectric config to determine if Robolectric should blacklist API calls that are not
     * I18N/L10N-safe.
     * <p/>
     * I18n-strict mode affects suitably annotated shadow methods. Robolectric will throw exceptions
     * if these methods are invoked by application code. Additionally, Robolectric's ResourceLoader
     * will throw exceptions if layout resources use bare string literals instead of string resource IDs.
     * <p/>
     * To enable or disable i18n-strict mode for specific test cases, annotate them with
     * {@link com.xtremelabs.robolectric.annotation.EnableStrictI18n} or
     * {@link com.xtremelabs.robolectric.annotation.DisableStrictI18n}.
     * <p/>
     *
     * By default, I18n-strict mode is disabled.
     * 
     * @param method
     * @param robolectricConfig
     */
    private void setupI18nStrictState(Method method, RobolectricConfig robolectricConfig) {
    	// Global
    	boolean strictI18n = globalI18nStrictEnabled();
 
    	// Test case class
    	Annotation[] annos = method.getDeclaringClass().getAnnotations();
    	strictI18n = lookForI18nAnnotations(strictI18n, annos);
    	
    	// Test case methods
    	annos = method.getAnnotations();
    	strictI18n = lookForI18nAnnotations(strictI18n, annos);

		robolectricConfig.setStrictI18n(strictI18n);
    }
    
    /**
     * Default implementation of global switch for i18n-strict mode.
     * To enable i18n-strict mode globally, set the system property
     * "robolectric.strictI18n" to true. This can be done via java
     * system properties in either Ant or Maven.
     * <p/>
     * Subclasses can override this method and establish their own policy
     * for enabling i18n-strict mode.
     * 
     * @return
     */
    protected boolean globalI18nStrictEnabled() {
    	return Boolean.valueOf(System.getProperty("robolectric.strictI18n"));
    }

    /**
     * As test methods are loaded by the delegate's class loader, the normal
 	 * method#isAnnotationPresent test fails. Look at string versions of the
     * annotation names to test for their presence.
     * 
     * @param strictI18n
     * @param annos
     * @return
     */
	private boolean lookForI18nAnnotations(boolean strictI18n, Annotation[] annos) {
		for ( int i = 0; i < annos.length; i++ ) {
    		String name = annos[i].annotationType().getName();
    		if (name.equals("com.xtremelabs.robolectric.annotation.EnableStrictI18n")) {
    			strictI18n = true;
    			break;
    		}
    		if (name.equals("com.xtremelabs.robolectric.annotation.DisableStrictI18n")) {
    			strictI18n = false;
    			break;
    		}
    	}
		return strictI18n;
	}

    /**
     * Override this method if you want to provide your own implementation of Application.
     * <p/>
     * This method attempts to instantiate an application instance as specified by the AndroidManifest.xml.
     *
     * @return An instance of the Application class specified by the ApplicationManifest.xml or an instance of
     *         Application if not specified.
     */
    protected Application createApplication() {
        return new ApplicationResolver(robolectricConfig).resolveApplication();
    }

    private ResourceLoader createResourceLoader(final RobolectricConfig robolectricConfig) {
        ResourceLoader resourceLoader = resourceLoaderForRootAndDirectory.get(robolectricConfig);
        if (resourceLoader == null) {
            try {
                robolectricConfig.validate();

                String rClassName = robolectricConfig.getRClassName();
                Class rClass = Class.forName(rClassName);
<<<<<<< HEAD
                resourceLoader = new ResourceLoader(robolectricConfig.getRealSdkVersion(), rClass, robolectricConfig.getResourceDirectory(), robolectricConfig.getAssetsDirectory());
=======
                resourceLoader = new ResourceLoader(robolectricConfig.getSdkVersion(), rClass, robolectricConfig.getResourcePath(), robolectricConfig.getAssetsDirectory());
>>>>>>> 83c8f6d3
                resourceLoaderForRootAndDirectory.put(robolectricConfig, resourceLoader);
            } catch (Exception e) {
                throw new RuntimeException(e);
            }
        }

        resourceLoader.setStrictI18n(robolectricConfig.getStrictI18n());
        return resourceLoader;
    }

    private String findResourcePackageName(final File projectManifestFile) throws ParserConfigurationException, IOException, SAXException {
        DocumentBuilderFactory dbf = DocumentBuilderFactory.newInstance();
        DocumentBuilder db = dbf.newDocumentBuilder();
        Document doc = db.parse(projectManifestFile);

        String projectPackage = doc.getElementsByTagName("manifest").item(0).getAttributes().getNamedItem("package").getTextContent();

        return projectPackage + ".R";
    }
       
    /*
     * Specifies what database to use for testing (ex: H2 or Sqlite),
     * this will load H2 by default, the SQLite TestRunner version will override this.
     */
    protected DatabaseMap setupDatabaseMap(Class<?> testClass, DatabaseMap map) {
    	DatabaseMap dbMap = map;
  
    	if (testClass.isAnnotationPresent(UsingDatabaseMap.class)) {
	    	UsingDatabaseMap usingMap = testClass.getAnnotation(UsingDatabaseMap.class);
	    	if(usingMap.value()!=null){
	    		dbMap = Robolectric.newInstanceOf(usingMap.value());
	    	} else {
	    		if (dbMap==null)
		    		throw new RuntimeException("UsingDatabaseMap annotation value must provide a class implementing DatabaseMap");
	    	}
    	}
    	return dbMap;
    }
    
    public DatabaseMap getDatabaseMap() {
		return databaseMap;
	}

	public void setDatabaseMap(DatabaseMap databaseMap) {
		this.databaseMap = databaseMap;
	}
	
}<|MERGE_RESOLUTION|>--- conflicted
+++ resolved
@@ -464,11 +464,7 @@
 
                 String rClassName = robolectricConfig.getRClassName();
                 Class rClass = Class.forName(rClassName);
-<<<<<<< HEAD
-                resourceLoader = new ResourceLoader(robolectricConfig.getRealSdkVersion(), rClass, robolectricConfig.getResourceDirectory(), robolectricConfig.getAssetsDirectory());
-=======
-                resourceLoader = new ResourceLoader(robolectricConfig.getSdkVersion(), rClass, robolectricConfig.getResourcePath(), robolectricConfig.getAssetsDirectory());
->>>>>>> 83c8f6d3
+                resourceLoader = new ResourceLoader(robolectricConfig.getRealSdkVersion(), rClass, robolectricConfig.getResourcePath(), robolectricConfig.getAssetsDirectory());
                 resourceLoaderForRootAndDirectory.put(robolectricConfig, resourceLoader);
             } catch (Exception e) {
                 throw new RuntimeException(e);
