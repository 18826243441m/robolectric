package com.xtremelabs.robolectric;

import java.io.File;
import java.io.IOException;
import java.lang.reflect.Constructor;
import java.lang.reflect.Method;
import java.util.HashMap;
import java.util.Map;

import javax.xml.parsers.DocumentBuilder;
import javax.xml.parsers.DocumentBuilderFactory;
import javax.xml.parsers.ParserConfigurationException;

import org.junit.runners.BlockJUnit4ClassRunner;
import org.junit.runners.model.FrameworkMethod;
import org.junit.runners.model.InitializationError;
import org.junit.runners.model.Statement;
import org.w3c.dom.Document;
import org.xml.sax.SAXException;

import android.app.Application;
import android.net.Uri__FromAndroid;

import com.xtremelabs.robolectric.bytecode.ClassHandler;
import com.xtremelabs.robolectric.bytecode.RobolectricClassLoader;
import com.xtremelabs.robolectric.bytecode.ShadowWrangler;
import com.xtremelabs.robolectric.internal.RealObject;
import com.xtremelabs.robolectric.internal.RobolectricTestRunnerInterface;
import com.xtremelabs.robolectric.res.ResourceLoader;
import com.xtremelabs.robolectric.shadows.ShadowApplication;
<<<<<<< HEAD
import com.xtremelabs.robolectric.util.DatabaseConfig;
import com.xtremelabs.robolectric.util.DatabaseConfig.DatabaseMap;
import com.xtremelabs.robolectric.util.DatabaseConfig.UsingDatabaseMap;
import com.xtremelabs.robolectric.util.H2Map;
=======
>>>>>>> fb136d1f

/**
 * Installs a {@link RobolectricClassLoader} and {@link com.xtremelabs.robolectric.res.ResourceLoader} in order to
 * provide a simulation of the Android runtime environment.
 */
public class RobolectricTestRunner extends BlockJUnit4ClassRunner implements RobolectricTestRunnerInterface {
    private static RobolectricClassLoader defaultLoader;
    private static Map<RobolectricConfig, ResourceLoader> resourceLoaderForRootAndDirectory = new HashMap<RobolectricConfig, ResourceLoader>();

    // fields in the RobolectricTestRunner in the original ClassLoader
    private RobolectricClassLoader classLoader;
    private ClassHandler classHandler;
    private RobolectricTestRunnerInterface delegate;
    private DatabaseMap databaseMap;
    
	// fields in the RobolectricTestRunner in the instrumented ClassLoader
    protected RobolectricConfig robolectricConfig;

    private static RobolectricClassLoader getDefaultLoader() {
        if (defaultLoader == null) {
            defaultLoader = new RobolectricClassLoader(ShadowWrangler.getInstance());
        }
        return defaultLoader;
    }

    /**
     * Creates a runner to run {@code testClass}. Looks in your working directory for your AndroidManifest.xml file
     * and res directory.
     *
     * @param testClass the test class to be run
     * @throws InitializationError if junit says so
     */
    public RobolectricTestRunner(final Class<?> testClass) throws InitializationError {
        this(testClass, new RobolectricConfig(new File(".")));
    }

    /**
     * Call this constructor in subclasses in order to specify non-default configuration (e.g. location of the
     * AndroidManifest.xml file and resource directory).
     *
     * @param testClass         the test class to be run
     * @param robolectricConfig the configuration data
     * @throws InitializationError if junit says so
     */
    protected RobolectricTestRunner(final Class<?> testClass, final RobolectricConfig robolectricConfig)
            throws InitializationError {
        this(testClass,
                isInstrumented() ? null : ShadowWrangler.getInstance(),
                isInstrumented() ? null : getDefaultLoader(),
                robolectricConfig,new H2Map());
    }
    
    /**
     * Call this constructor in subclasses in order to specify non-default configuration (e.g. location of the
     * AndroidManifest.xml file, resource directory, and DatabaseMap).
     *
     * @param testClass         the test class to be run
     * @param robolectricConfig the configuration data
     * @param databaseMap		the database mapping
     * @throws InitializationError if junit says so
     */
    protected RobolectricTestRunner(Class<?> testClass, RobolectricConfig robolectricConfig, DatabaseMap databaseMap)
            throws InitializationError {
        this(testClass,
                isInstrumented() ? null : ShadowWrangler.getInstance(),
                isInstrumented() ? null : getDefaultLoader(),
                robolectricConfig, databaseMap);
    }

    /**
     * Call this constructor in subclasses in order to specify the project root directory.
     *
     * @param testClass          the test class to be run
     * @param androidProjectRoot the directory containing your AndroidManifest.xml file and res dir
     * @throws InitializationError if the test class is malformed
     */
    public RobolectricTestRunner(final Class<?> testClass, final File androidProjectRoot) throws InitializationError {
        this(testClass, new RobolectricConfig(androidProjectRoot));
    }

    /**
     * Call this constructor in subclasses in order to specify the project root directory.
     *
     * @param testClass          the test class to be run
     * @param androidProjectRoot the directory containing your AndroidManifest.xml file and res dir
     * @throws InitializationError if junit says so
     * @deprecated Use {@link #RobolectricTestRunner(Class, File)} instead.
     */
    @Deprecated
    public RobolectricTestRunner(final Class<?> testClass, final String androidProjectRoot) throws InitializationError {
        this(testClass, new RobolectricConfig(new File(androidProjectRoot)));
    }

    /**
     * Call this constructor in subclasses in order to specify the location of the AndroidManifest.xml file and the
     * resource directory. The #androidManifestPath is used to locate the AndroidManifest.xml file which, in turn,
     * contains package name for the {@code R} class which contains the identifiers for all of the resources. The
     * resource directory is where the resource loader will look for resources to load.
     *
     * @param testClass           the test class to be run
     * @param androidManifestPath the AndroidManifest.xml file
     * @param resourceDirectory   the directory containing the project's resources
     * @throws InitializationError if junit says so
     */
    protected RobolectricTestRunner(final Class<?> testClass, final File androidManifestPath, final File resourceDirectory)
            throws InitializationError {
        this(testClass, new RobolectricConfig(androidManifestPath, resourceDirectory));
    }

    /**
     * Call this constructor in subclasses in order to specify the location of the AndroidManifest.xml file and the
     * resource directory. The #androidManifestPath is used to locate the AndroidManifest.xml file which, in turn,
     * contains package name for the {@code R} class which contains the identifiers for all of the resources. The
     * resource directory is where the resource loader will look for resources to load.
     *
     * @param testClass           the test class to be run
     * @param androidManifestPath the relative path to the AndroidManifest.xml file
     * @param resourceDirectory   the relative path to the directory containing the project's resources
     * @throws InitializationError if junit says so
     * @deprecated Use {@link #RobolectricTestRunner(Class, File, File)} instead.
     */
    @Deprecated
    protected RobolectricTestRunner(final Class<?> testClass, final String androidManifestPath, final String resourceDirectory)
            throws InitializationError {
        this(testClass, new RobolectricConfig(new File(androidManifestPath), new File(resourceDirectory)));
    }

    protected RobolectricTestRunner(Class<?> testClass, ClassHandler classHandler, RobolectricClassLoader classLoader, RobolectricConfig robolectricConfig) throws InitializationError {
    	this(testClass, classHandler, classLoader, robolectricConfig,new H2Map());	
    }
        
    
    /**
     * This is not the constructor you are looking for... probably. This constructor creates a bridge between the test
     * runner called by JUnit and a second instance of the test runner that is loaded via the instrumenting class
     * loader. This instrumented instance of the test runner, along with the instrumented instance of the actual test,
     * provides access to Robolectric's features and the un-instrumented instance of the test runner delegates most of
     * the interesting test runner behavior to it. Providing your own class handler and class loader here in order to
     * get different functionality is a difficult and dangerous project. If you need to customize the project root and
     * resource directory, use {@link #RobolectricTestRunner(Class, String, String)}. For other extensions, consider
     * creating a subclass and overriding the documented methods of this class.
     *
     * @param testClass         the test class to be run
     * @param classHandler      the {@link ClassHandler} to use to in shadow delegation
     * @param classLoader       the {@link RobolectricClassLoader}
     * @param robolectricConfig the configuration
     * @throws InitializationError if junit says so
     */
<<<<<<< HEAD
    protected RobolectricTestRunner(Class<?> testClass, ClassHandler classHandler, RobolectricClassLoader classLoader, RobolectricConfig robolectricConfig,DatabaseMap map) throws InitializationError {
=======
    protected RobolectricTestRunner(final Class<?> testClass, final ClassHandler classHandler, final RobolectricClassLoader classLoader, final RobolectricConfig robolectricConfig) throws InitializationError {
>>>>>>> fb136d1f
        super(isInstrumented() ? testClass : classLoader.bootstrap(testClass));
                
        if (!isInstrumented()) {
            this.classHandler = classHandler;
            this.classLoader = classLoader;
            this.robolectricConfig = robolectricConfig;
            this.databaseMap = setupDatabaseMap(testClass, map);
            
            Thread.currentThread().setContextClassLoader(classLoader);
            
            delegateLoadingOf(Uri__FromAndroid.class.getName());
            delegateLoadingOf(RobolectricTestRunnerInterface.class.getName());
            delegateLoadingOf(RealObject.class.getName());
            delegateLoadingOf(ShadowWrangler.class.getName());
            delegateLoadingOf(RobolectricConfig.class.getName());
            delegateLoadingOf(DatabaseMap.class.getName());
            delegateLoadingOf(android.R.class.getName());

            Class<?> delegateClass = classLoader.bootstrap(this.getClass());
            try {
                Constructor<?> constructorForDelegate = delegateClass.getConstructor(Class.class);
                this.delegate = (RobolectricTestRunnerInterface) constructorForDelegate.newInstance(classLoader.bootstrap(testClass));
                this.delegate.setRobolectricConfig(robolectricConfig);
                this.delegate.setDatabaseMap(databaseMap);
            } catch (Exception e) {
                throw new RuntimeException(e);
            }
        }
    }

    protected static boolean isInstrumented() {
        return RobolectricTestRunner.class.getClassLoader().getClass().getName().contains(RobolectricClassLoader.class.getName());
    }

    /**
     * Only used when creating the delegate instance within the instrumented ClassLoader.
     * <p/>
     * This is not the constructor you are looking for.
     */
    @SuppressWarnings({"UnusedDeclaration", "JavaDoc"})
    protected RobolectricTestRunner(final Class<?> testClass, final ClassHandler classHandler, final RobolectricConfig robolectricConfig) throws InitializationError {
        super(testClass);
        this.classHandler = classHandler;
        this.robolectricConfig = robolectricConfig;
    }

    protected void delegateLoadingOf(final String className) {
        classLoader.delegateLoadingOf(className);
    }

    @Override protected Statement methodBlock(final FrameworkMethod method) {
        if (classHandler != null) {
            classHandler.beforeTest();
        }
        delegate.internalBeforeTest(method.getMethod());

        final Statement statement = super.methodBlock(method);
        return new Statement() {
            @Override public void evaluate() throws Throwable {
                // todo: this try/finally probably isn't right -- should mimic RunAfters? [xw]
                try {
                    statement.evaluate();
                } finally {
                    delegate.internalAfterTest(method.getMethod());
                    if (classHandler != null) {
                        classHandler.afterTest();
                    }
                }
            }
        };
    }

    /*
     * Called before each test method is run. Sets up the simulation of the Android runtime environment.
     */
    @Override public void internalBeforeTest(final Method method) {
        setupApplicationState(robolectricConfig);

        beforeTest(method);
    }

    @Override public void internalAfterTest(final Method method) {
        afterTest(method);
    }

    @Override public void setRobolectricConfig(final RobolectricConfig robolectricConfig) {
        this.robolectricConfig = robolectricConfig;
    }

    /**
     * Called before each test method is run.
     *
     * @param method the test method about to be run
     */
    public void beforeTest(final Method method) {
    }

    /**
     * Called after each test method is run.
     *
     * @param method the test method that just ran.
     */
    public void afterTest(final Method method) {
    }

    /**
     * You probably don't want to override this method. Override #prepareTest(Object) instead.
     *
     * @see BlockJUnit4ClassRunner#createTest()
     */
    @Override
    public Object createTest() throws Exception {
        if (delegate != null) {
            return delegate.createTest();
        } else {
            Object test = super.createTest();
            prepareTest(test);
            return test;
        }
    }

    public void prepareTest(final Object test) {
    }

    public void setupApplicationState(final RobolectricConfig robolectricConfig) {
        ResourceLoader resourceLoader = createResourceLoader(robolectricConfig);

        Robolectric.bindDefaultShadowClasses();
        bindShadowClasses();

        Robolectric.resetStaticState();
        resetStaticState();
        
        DatabaseConfig.setDatabaseMap(this.databaseMap);//Set static DatabaseMap in DBConfig
        
        Robolectric.application = ShadowApplication.bind(createApplication(), resourceLoader);
    }

    
    
    /**
     * Override this method to bind your own shadow classes
     */
    protected void bindShadowClasses() {
    }

    /**
     * Override this method to reset the state of static members before each test.
     */
    protected void resetStaticState() {
    }

    /**
     * Override this method if you want to provide your own implementation of Application.
     * <p/>
     * This method attempts to instantiate an application instance as specified by the AndroidManifest.xml.
     *
     * @return An instance of the Application class specified by the ApplicationManifest.xml or an instance of
     *         Application if not specified.
     */
    protected Application createApplication() {
        return new ApplicationResolver(robolectricConfig).resolveApplication();
    }

    private ResourceLoader createResourceLoader(final RobolectricConfig robolectricConfig) {
        ResourceLoader resourceLoader = resourceLoaderForRootAndDirectory.get(robolectricConfig);
        if (resourceLoader == null) {
            try {
                robolectricConfig.validate();

                String rClassName = robolectricConfig.getRClassName();
                Class rClass = Class.forName(rClassName);
                resourceLoader = new ResourceLoader(robolectricConfig.getRealSdkVersion(), rClass, robolectricConfig.getResourceDirectory(), robolectricConfig.getAssetsDirectory());
                resourceLoaderForRootAndDirectory.put(robolectricConfig, resourceLoader);
            } catch (Exception e) {
                throw new RuntimeException(e);
            }
        }
        return resourceLoader;
    }

    private String findResourcePackageName(final File projectManifestFile) throws ParserConfigurationException, IOException, SAXException {
        DocumentBuilderFactory dbf = DocumentBuilderFactory.newInstance();
        DocumentBuilder db = dbf.newDocumentBuilder();
        Document doc = db.parse(projectManifestFile);

        String projectPackage = doc.getElementsByTagName("manifest").item(0).getAttributes().getNamedItem("package").getTextContent();

        return projectPackage + ".R";
    }
       
    /*
     * Specifies what database to use for testing (ex: H2 or Sqlite),
     * this will load H2 by default, the SQLite TestRunner version will override this.
     */
    protected DatabaseMap setupDatabaseMap(Class<?> testClass, DatabaseMap map) {
    	DatabaseMap dbMap = map;
  
    	if (testClass.isAnnotationPresent(UsingDatabaseMap.class)) {
	    	UsingDatabaseMap usingMap = testClass.getAnnotation(UsingDatabaseMap.class);
	    	if(usingMap.value()!=null){
	    		dbMap = Robolectric.newInstanceOf(usingMap.value());
	    	} else {
	    		if (dbMap==null)
		    		throw new RuntimeException("UsingDatabaseMap annotation value must provide a class implementing DatabaseMap");
	    	}
    	}
    	return dbMap;
    }
    
    public DatabaseMap getDatabaseMap() {
		return databaseMap;
	}

	public void setDatabaseMap(DatabaseMap databaseMap) {
		this.databaseMap = databaseMap;
	}
	
}<|MERGE_RESOLUTION|>--- conflicted
+++ resolved
@@ -28,13 +28,16 @@
 import com.xtremelabs.robolectric.internal.RobolectricTestRunnerInterface;
 import com.xtremelabs.robolectric.res.ResourceLoader;
 import com.xtremelabs.robolectric.shadows.ShadowApplication;
-<<<<<<< HEAD
+import org.junit.runners.BlockJUnit4ClassRunner;
+import org.junit.runners.model.FrameworkMethod;
+import org.junit.runners.model.InitializationError;
+import org.junit.runners.model.Statement;
+import org.w3c.dom.Document;
+import org.xml.sax.SAXException;
 import com.xtremelabs.robolectric.util.DatabaseConfig;
 import com.xtremelabs.robolectric.util.DatabaseConfig.DatabaseMap;
 import com.xtremelabs.robolectric.util.DatabaseConfig.UsingDatabaseMap;
 import com.xtremelabs.robolectric.util.H2Map;
-=======
->>>>>>> fb136d1f
 
 /**
  * Installs a {@link RobolectricClassLoader} and {@link com.xtremelabs.robolectric.res.ResourceLoader} in order to
@@ -183,11 +186,7 @@
      * @param robolectricConfig the configuration
      * @throws InitializationError if junit says so
      */
-<<<<<<< HEAD
-    protected RobolectricTestRunner(Class<?> testClass, ClassHandler classHandler, RobolectricClassLoader classLoader, RobolectricConfig robolectricConfig,DatabaseMap map) throws InitializationError {
-=======
-    protected RobolectricTestRunner(final Class<?> testClass, final ClassHandler classHandler, final RobolectricClassLoader classLoader, final RobolectricConfig robolectricConfig) throws InitializationError {
->>>>>>> fb136d1f
+    protected RobolectricTestRunner(final Class<?> testClass, final ClassHandler classHandler, final RobolectricClassLoader classLoader, final RobolectricConfig robolectricConfig, final DatabaseMap map) throws InitializationError {
         super(isInstrumented() ? testClass : classLoader.bootstrap(testClass));
                 
         if (!isInstrumented()) {
