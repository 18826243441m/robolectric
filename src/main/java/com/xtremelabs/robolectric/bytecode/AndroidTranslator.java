package com.xtremelabs.robolectric.bytecode;

import android.net.Uri;
import com.xtremelabs.robolectric.internal.DoNotInstrument;
import com.xtremelabs.robolectric.internal.Instrument;
import javassist.*;

import java.io.IOException;
import java.util.ArrayList;
import java.util.List;

@SuppressWarnings({"UnusedDeclaration"})
public class AndroidTranslator implements Translator {
    /**
     * IMPORTANT -- increment this number when the bytecode generated for modified classes changes
     * so the cache file can be invalidated.
     */
    public static final int CACHE_VERSION = 21;

    private static final List<ClassHandler> CLASS_HANDLERS = new ArrayList<ClassHandler>();

    private ClassHandler classHandler;
    private ClassCache classCache;
    private final List<String> instrumentingList = new ArrayList<String>();
    private final List<String> instrumentingExcludeList = new ArrayList<String>();

    public AndroidTranslator(ClassHandler classHandler, ClassCache classCache) {
        this.classHandler = classHandler;
        this.classCache = classCache;

        // Initialize lists
        instrumentingList.add("android.");
        instrumentingList.add("com.google.android.maps");
        instrumentingList.add("org.apache.http.impl.client.DefaultRequestDirector");

<<<<<<< HEAD
=======
        instrumentingExcludeList.add("android.support.v4.content.LocalBroadcastManager");
        
>>>>>>> 8092f164
        instrumentingExcludeList.add("android.support.v4.app.NotificationCompat");
        instrumentingExcludeList.add("android.support.v4.util.LruCache");
    }

    public AndroidTranslator(ClassHandler classHandler, ClassCache classCache, List<String> customShadowClassNames) {
        this(classHandler, classCache);
        if (customShadowClassNames != null && !customShadowClassNames.isEmpty()) {
            instrumentingList.addAll(customShadowClassNames);
        }
    }

    public void addCustomShadowClass(String customShadowClassName) {
        if (!instrumentingList.contains(customShadowClassName)) {
            instrumentingList.add(customShadowClassName);
        }
    }

    public static ClassHandler getClassHandler(int index) {
        return CLASS_HANDLERS.get(index);
    }

    @Override
    public void start(ClassPool classPool) throws NotFoundException, CannotCompileException {
        injectClassHandlerToInstrumentedClasses(classPool);
    }

    private void injectClassHandlerToInstrumentedClasses(ClassPool classPool) throws NotFoundException, CannotCompileException {
        int index;
        synchronized (CLASS_HANDLERS) {
            CLASS_HANDLERS.add(classHandler);
            index = CLASS_HANDLERS.size() - 1;
        }

        CtClass robolectricInternalsCtClass = classPool.get(RobolectricInternals.class.getName());
        robolectricInternalsCtClass.setModifiers(Modifier.PUBLIC);

        robolectricInternalsCtClass.getClassInitializer().insertBefore("{\n" +
                "classHandler = " + AndroidTranslator.class.getName() + ".getClassHandler(" + index + ");\n" +
                "}");
    }

    @Override
    public void onLoad(ClassPool classPool, String className) throws NotFoundException, CannotCompileException {
        if (classCache.isWriting()) {
            throw new IllegalStateException("shouldn't be modifying bytecode after we've started writing cache! class=" + className);
        }

        if (classHasFromAndroidEquivalent(className)) {
            replaceClassWithFromAndroidEquivalent(classPool, className);
            return;
        }

        CtClass ctClass;
        try {
            ctClass = classPool.get(className);
        } catch (NotFoundException e) {
            throw new IgnorableClassNotFoundException(e);
        }

        if (shouldInstrument(ctClass)) {
            int modifiers = ctClass.getModifiers();
            if (Modifier.isFinal(modifiers)) {
                ctClass.setModifiers(modifiers & ~Modifier.FINAL);
            }

            classHandler.instrument(ctClass);

            fixConstructors(ctClass);
            fixMethods(ctClass);

            try {
                classCache.addClass(className, ctClass.toBytecode());
            } catch (IOException e) {
                throw new RuntimeException(e);
            }
        }
    }

    /* package */ boolean shouldInstrument(CtClass ctClass) {
        if (ctClass.hasAnnotation(Instrument.class)) {
            return true;
        } else if (ctClass.isInterface() || ctClass.hasAnnotation(DoNotInstrument.class)) {
            return false;
        } else {
            for (String klassName : instrumentingExcludeList) {
                if (ctClass.getName().startsWith(klassName)) {
                    return false;
                }
            }
            for (String klassName : instrumentingList) {
                if (ctClass.getName().startsWith(klassName)) {
                    return true;
                }
            }
            return false;
        }
    }

    private boolean classHasFromAndroidEquivalent(String className) {
        return className.startsWith(Uri.class.getName());
    }

    private void replaceClassWithFromAndroidEquivalent(ClassPool classPool, String className) throws NotFoundException {
        FromAndroidClassNameParts classNameParts = new FromAndroidClassNameParts(className);
        if (classNameParts.isFromAndroid()) return;

        String from = classNameParts.getNameWithFromAndroid();
        CtClass ctClass = classPool.getAndRename(from, className);

        ClassMap map = new ClassMap() {
            @Override
            public Object get(Object jvmClassName) {
                FromAndroidClassNameParts classNameParts = new FromAndroidClassNameParts(jvmClassName.toString());
                if (classNameParts.isFromAndroid()) {
                    return classNameParts.getNameWithoutFromAndroid();
                } else {
                    return jvmClassName;
                }
            }
        };
        ctClass.replaceClassName(map);
    }

    class FromAndroidClassNameParts {
        private static final String TOKEN = "__FromAndroid";

        private String prefix;
        private String suffix;

        FromAndroidClassNameParts(String name) {
            int dollarIndex = name.indexOf("$");
            prefix = name;
            suffix = "";
            if (dollarIndex > -1) {
                prefix = name.substring(0, dollarIndex);
                suffix = name.substring(dollarIndex);
            }
        }

        public boolean isFromAndroid() {
            return prefix.endsWith(TOKEN);
        }

        public String getNameWithFromAndroid() {
            return prefix + TOKEN + suffix;
        }

        public String getNameWithoutFromAndroid() {
            return prefix.replace(TOKEN, "") + suffix;
        }
    }

    private void addBypassShadowField(CtClass ctClass, String fieldName) {
        try {
            try {
                ctClass.getField(fieldName);
            } catch (NotFoundException e) {
                CtField field = new CtField(CtClass.booleanType, fieldName, ctClass);
                field.setModifiers(java.lang.reflect.Modifier.PUBLIC | java.lang.reflect.Modifier.STATIC);
                ctClass.addField(field);
            }
        } catch (CannotCompileException e) {
            throw new RuntimeException(e);
        }
    }

    private void fixConstructors(CtClass ctClass) throws CannotCompileException, NotFoundException {

        if (ctClass.isEnum()) {
            // skip enum constructors because they are not stubs in android.jar
            return;
        }

        boolean hasDefault = false;

        for (CtConstructor ctConstructor : ctClass.getDeclaredConstructors()) {
            try {
                fixConstructor(ctClass, hasDefault, ctConstructor);

                if (ctConstructor.getParameterTypes().length == 0) {
                    hasDefault = true;
                }
            } catch (Exception e) {
                throw new RuntimeException("problem instrumenting " + ctConstructor, e);
            }
        }

        if (!hasDefault) {
            String methodBody = generateConstructorBody(ctClass, new CtClass[0]);
            CtConstructor defaultConstrcutor = CtNewConstructor.make(new CtClass[0], new CtClass[0], "{\n" + methodBody + "}\n", ctClass);
            wrapMethodInvocation(defaultConstrcutor, false);
            ctClass.addConstructor(defaultConstrcutor);
        }
    }

    private boolean fixConstructor(CtClass ctClass, boolean needsDefault, CtConstructor ctConstructor) throws NotFoundException, CannotCompileException {
        String methodBody = generateConstructorBody(ctClass, ctConstructor.getParameterTypes());
        ctConstructor.setBody("{\n" + methodBody + "}\n");
        wrapMethodInvocation(ctConstructor, false);
        return needsDefault;
    }

    private String generateConstructorBody(CtClass ctClass, CtClass[] parameterTypes) throws NotFoundException {
        return generateMethodBody(ctClass,
                new CtMethod(CtClass.voidType, "<init>", parameterTypes, ctClass),
                CtClass.voidType,
                Type.VOID,
                false,
                false);
    }

    private void fixMethods(CtClass ctClass) throws NotFoundException, CannotCompileException {
        for (CtMethod ctMethod : ctClass.getDeclaredMethods()) {
            fixMethod(ctClass, ctMethod, true);
        }
        CtMethod equalsMethod = ctClass.getMethod("equals", "(Ljava/lang/Object;)Z");
        CtMethod hashCodeMethod = ctClass.getMethod("hashCode", "()I");
        CtMethod toStringMethod = ctClass.getMethod("toString", "()Ljava/lang/String;");

        fixMethod(ctClass, equalsMethod, false);
        fixMethod(ctClass, hashCodeMethod, false);
        fixMethod(ctClass, toStringMethod, false);
    }

    private String describe(CtMethod ctMethod) throws NotFoundException {
        return Modifier.toString(ctMethod.getModifiers()) + " " + ctMethod.getReturnType().getSimpleName() + " " + ctMethod.getLongName();
    }

    private void fixMethod(CtClass ctClass, CtMethod ctMethod, boolean wasFoundInClass) throws NotFoundException {
        String describeBefore = describe(ctMethod);
        try {
            CtClass declaringClass = ctMethod.getDeclaringClass();
            int originalModifiers = ctMethod.getModifiers();

            boolean wasNative = Modifier.isNative(originalModifiers);
            boolean wasFinal = Modifier.isFinal(originalModifiers);
            boolean wasAbstract = Modifier.isAbstract(originalModifiers);
            boolean wasDeclaredInClass = ctClass == declaringClass;

            if (wasFinal && ctClass.isEnum()) {
                return;
            }

            int newModifiers = originalModifiers;
            if (wasNative) {
                newModifiers = Modifier.clear(newModifiers, Modifier.NATIVE);
            }
            if (wasFinal) {
                newModifiers = Modifier.clear(newModifiers, Modifier.FINAL);
            }
            if (wasFoundInClass) {
                ctMethod.setModifiers(newModifiers);
            }

            CtClass returnCtClass = ctMethod.getReturnType();
            Type returnType = Type.find(returnCtClass);

            String methodName = ctMethod.getName();
            CtClass[] paramTypes = ctMethod.getParameterTypes();

//            if (!isAbstract) {
//                if (methodName.startsWith("set") && paramTypes.length == 1) {
//                    String fieldName = "__" + methodName.substring(3);
//                    if (declareField(ctClass, fieldName, paramTypes[0])) {
//                        methodBody = fieldName + " = $1;\n" + methodBody;
//                    }
//                } else if (methodName.startsWith("get") && paramTypes.length == 0) {
//                    String fieldName = "__" + methodName.substring(3);
//                    if (declareField(ctClass, fieldName, returnType)) {
//                        methodBody = "return " + fieldName + ";\n";
//                    }
//                }
//            }

            boolean isStatic = Modifier.isStatic(originalModifiers);
            String methodBody = generateMethodBody(ctClass, ctMethod, wasNative, wasAbstract, returnCtClass, returnType, isStatic, !wasFoundInClass);

            if (!wasFoundInClass) {
                CtMethod newMethod = makeNewMethod(ctClass, ctMethod, returnCtClass, methodName, paramTypes, "{\n" + methodBody + generateCallToSuper(methodName, paramTypes) + "\n}");
                newMethod.setModifiers(newModifiers);
                if (wasDeclaredInClass) {
                    ctMethod.insertBefore("{\n" + methodBody + "}\n");
                    wrapMethodInvocation(ctMethod, isStatic);
                } else {
                    wrapMethodInvocation(newMethod, isStatic);
                    ctClass.addMethod(newMethod);
                }
            } else if (wasAbstract || wasNative) {
                CtMethod newMethod = makeNewMethod(ctClass, ctMethod, returnCtClass, methodName, paramTypes, "{\n" + methodBody + "\n}");
                ctMethod.setBody(newMethod, null);
                wrapMethodInvocation(ctMethod, isStatic);
            } else {
                ctMethod.insertBefore("{\n" + methodBody + "}\n");
                wrapMethodInvocation(ctMethod, isStatic);
            }
            
        } catch (Exception e) {
            throw new RuntimeException("problem instrumenting " + describeBefore, e);
        }
    }

    private static void wrapMethodInvocation(CtBehavior ctMethodOrConstructor, boolean isStatic) throws CannotCompileException {
        ctMethodOrConstructor.insertAfter(RobolectricInternals.class.getName() + ".onMethodInvocationFinish(" 
    			+ (isStatic ? ctMethodOrConstructor.getDeclaringClass().getName() + ".class" : "this") + ");", true);
    }
    
    private CtMethod makeNewMethod(CtClass ctClass, CtMethod ctMethod, CtClass returnCtClass, String methodName, CtClass[] paramTypes, String methodBody) throws CannotCompileException, NotFoundException {
        return CtNewMethod.make(
                ctMethod.getModifiers(),
                returnCtClass,
                methodName,
                paramTypes,
                ctMethod.getExceptionTypes(),
                methodBody,
                ctClass);
    }

    public String generateCallToSuper(String methodName, CtClass[] paramTypes) {
        return "return super." + methodName + "(" + makeParameterReplacementList(paramTypes.length) + ");";
    }

    public String makeParameterReplacementList(int length) {
        if (length == 0) {
            return "";
        }

        String parameterReplacementList = "$1";
        for (int i = 2; i <= length; ++i) {
            parameterReplacementList += ", $" + i;
        }
        return parameterReplacementList;
    }

    private String generateMethodBody(CtClass ctClass, CtMethod ctMethod, boolean wasNative, boolean wasAbstract, CtClass returnCtClass, Type returnType, boolean aStatic, boolean shouldGenerateCallToSuper) throws NotFoundException {
        String methodBody;
        if (wasAbstract) {
            methodBody = returnType.isVoid() ? "" : "return " + returnType.defaultReturnString() + ";";
        } else {
            methodBody = generateMethodBody(ctClass, ctMethod, returnCtClass, returnType, aStatic, shouldGenerateCallToSuper);
        }

        if (wasNative) {
            methodBody += returnType.isVoid() ? "" : "return " + returnType.defaultReturnString() + ";";
        }
        return methodBody;
    }

    public String generateMethodBody(CtClass ctClass, CtMethod ctMethod, CtClass returnCtClass, Type returnType, boolean isStatic, boolean shouldGenerateCallToSuper) throws NotFoundException {
        boolean returnsVoid = returnType.isVoid();
        String className = ctClass.getName();

        /*
            METHOD BODY TEMPLATE:

            if (!RobolectricInternals.shouldCallDirectly(isStatic ? class : this)) {
                Object x = RobolectricInternals.methodInvoked(
                    <className>.class, "<methodName>", isStatic ? null : this,
                    <paramTypes>,
                    <params>
                );
                if (x != null) {
                    return ((<returnClass>)x)<unboxing>;
                }
                <optional super call or return default (null/0)>;
            }

        */

        String methodBody;
        StringBuilder buf = new StringBuilder();
        buf.append("if (!");
        buf.append(RobolectricInternals.class.getName());
        buf.append(".shouldCallDirectly(");
        buf.append(isStatic ? className + ".class" : "this");
        buf.append(")) {\n");

        if (!returnsVoid) {
            buf.append("Object x = ");
        }
        buf.append(RobolectricInternals.class.getName());
        buf.append(".methodInvoked(\n  ");
        buf.append(className);
        buf.append(".class, \"");
        buf.append(ctMethod.getName());
        buf.append("\", ");
        if (!isStatic) {
            buf.append("this");
        } else {
            buf.append("null");
        }
        buf.append(", ");

        appendParamTypeArray(buf, ctMethod);
        buf.append(", ");
        appendParamArray(buf, ctMethod);

        buf.append(")");
        buf.append(";\n");

        if (!returnsVoid) {
            buf.append("if (x != null) return ((");
            buf.append(returnType.nonPrimitiveClassName(returnCtClass));
            buf.append(") x)");
            buf.append(returnType.unboxString());
            buf.append(";\n");
            if (shouldGenerateCallToSuper) {
                buf.append(generateCallToSuper(ctMethod.getName(), ctMethod.getParameterTypes()));
            } else {
                buf.append("return ");
                buf.append(returnType.defaultReturnString());
                buf.append(";\n");
            }
        } else {
            buf.append("return;\n");
        }

        buf.append("}\n");

        methodBody = buf.toString();
        return methodBody;
    }

    private void appendParamTypeArray(StringBuilder buf, CtMethod ctMethod) throws NotFoundException {
        CtClass[] parameterTypes = ctMethod.getParameterTypes();
        if (parameterTypes.length == 0) {
            buf.append("new String[0]");
        } else {
            buf.append("new String[] {");
            for (int i = 0; i < parameterTypes.length; i++) {
                if (i > 0) buf.append(", ");
                buf.append("\"");
                CtClass parameterType = parameterTypes[i];
                buf.append(parameterType.getName());
                buf.append("\"");
            }
            buf.append("}");
        }
    }

    private void appendParamArray(StringBuilder buf, CtMethod ctMethod) throws NotFoundException {
        int parameterCount = ctMethod.getParameterTypes().length;
        if (parameterCount == 0) {
            buf.append("new Object[0]");
        } else {
            buf.append("new Object[] {");
            for (int i = 0; i < parameterCount; i++) {
                if (i > 0) buf.append(", ");
                buf.append(RobolectricInternals.class.getName());
                buf.append(".autobox(");
                buf.append("$").append(i + 1);
                buf.append(")");
            }
            buf.append("}");
        }
    }

    private boolean declareField(CtClass ctClass, String fieldName, CtClass fieldType) throws CannotCompileException, NotFoundException {
        CtMethod ctMethod = getMethod(ctClass, "get" + fieldName, "");
        if (ctMethod == null) {
            return false;
        }
        CtClass getterFieldType = ctMethod.getReturnType();

        if (!getterFieldType.equals(fieldType)) {
            return false;
        }

        if (getField(ctClass, fieldName) == null) {
            CtField field = new CtField(fieldType, fieldName, ctClass);
            field.setModifiers(Modifier.PRIVATE);
            ctClass.addField(field);
        }

        return true;
    }

    private CtField getField(CtClass ctClass, String fieldName) {
        try {
            return ctClass.getField(fieldName);
        } catch (NotFoundException e) {
            return null;
        }
    }

    private CtMethod getMethod(CtClass ctClass, String methodName, String desc) {
        try {
            return ctClass.getMethod(methodName, desc);
        } catch (NotFoundException e) {
            return null;
        }
    }

}<|MERGE_RESOLUTION|>--- conflicted
+++ resolved
@@ -33,11 +33,6 @@
         instrumentingList.add("com.google.android.maps");
         instrumentingList.add("org.apache.http.impl.client.DefaultRequestDirector");
 
-<<<<<<< HEAD
-=======
-        instrumentingExcludeList.add("android.support.v4.content.LocalBroadcastManager");
-        
->>>>>>> 8092f164
         instrumentingExcludeList.add("android.support.v4.app.NotificationCompat");
         instrumentingExcludeList.add("android.support.v4.util.LruCache");
     }
