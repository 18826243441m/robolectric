--- conflicted
+++ resolved
@@ -9,6 +9,7 @@
 public class ColorResourceLoader extends XpathResourceXmlLoader implements ResourceValueConverter {
     private ResourceReferenceResolver<Integer> colorResolver = new ResourceReferenceResolver<Integer>("color");
     private static Map<String, Integer> androidColors = new HashMap<String, Integer>();
+    private static Map<Integer, Integer> androidColorsFromIds = new HashMap<Integer, Integer>();
 
     static {
         androidColors.put("black", Color.BLACK);
@@ -23,6 +24,23 @@
         androidColors.put("cyan", Color.CYAN);
         androidColors.put("magenta", Color.MAGENTA);
         androidColors.put("transparent", Color.TRANSPARENT);
+
+        androidColors.put("@android:color/black", Color.BLACK);
+        androidColors.put("@android:color/darkgray", Color.DKGRAY);
+        androidColors.put("@android:color/gray", Color.GRAY);
+        androidColors.put("@android:color/lightgray", Color.LTGRAY);
+        androidColors.put("@android:color/white", Color.WHITE);
+        androidColors.put("@android:color/red", Color.RED);
+        androidColors.put("@android:color/green", Color.GREEN);
+        androidColors.put("@android:color/blue", Color.BLUE);
+        androidColors.put("@android:color/yellow", Color.YELLOW);
+        androidColors.put("@android:color/cyan", Color.CYAN);
+        androidColors.put("@android:color/magenta", Color.MAGENTA);
+        androidColors.put("@android:color/transparent", Color.TRANSPARENT);
+
+        androidColorsFromIds.put(android.R.color.black, Color.BLACK);
+        androidColorsFromIds.put(android.R.color.white, Color.WHITE);
+        androidColorsFromIds.put(android.R.color.transparent, Color.TRANSPARENT);
     }
 
     public ColorResourceLoader(ResourceExtractor resourceExtractor) {
@@ -30,10 +48,6 @@
     }
 
     public int getValue(int colorId) {
-<<<<<<< HEAD
-        String resourceName = resourceExtractor.getResourceName(colorId);
-        return resourceName == null ? -1 : colorResolver.getValue(resourceName);
-=======
         if (androidColorsFromIds.containsKey(colorId)) {
             return androidColorsFromIds.get(colorId);
         } else {
@@ -42,7 +56,6 @@
             Integer resolved = colorResolver.getValue(resourceName);
             return resolved == null ? -1 : resolved;
         }
->>>>>>> 83c8f6d3
     }
 
     @Override
