package com.xtremelabs.robolectric.res;

import android.R;
import android.content.Context;
import android.view.Menu;
import android.view.View;
import android.view.ViewGroup;
import android.R;

import java.io.BufferedReader;
import java.io.File;
import java.io.FileFilter;
import java.io.FileInputStream;
import java.io.IOException;
import java.io.InputStream;
import java.io.InputStreamReader;
import java.util.HashMap;
import java.util.Map;
import java.util.Properties;

import static com.xtremelabs.robolectric.Robolectric.shadowOf;

public class ResourceLoader {
    private File resourceDir;
    private File assetsDir;

    private final ResourceExtractor resourceExtractor;
    private ViewLoader viewLoader;
    private MenuLoader menuLoader;
    private final StringResourceLoader stringResourceLoader;
    private final StringArrayResourceLoader stringArrayResourceLoader;
    private final AttrResourceLoader attrResourceLoader;
    private final ColorResourceLoader colorResourceLoader;
    private final RawResourceLoader rawResourceLoader;
    private boolean isInitialized = false;

    // TODO: get these value from the xml resources instead [xw 20101011]
    public final Map<Integer, Integer> dimensions = new HashMap<Integer, Integer>();

    public ResourceLoader(Class rClass, File resourceDir, File assetsDir) throws Exception {
        this.assetsDir = assetsDir;
        resourceExtractor = new ResourceExtractor();
        resourceExtractor.addRClass(rClass);
        resourceExtractor.addRClass(R.class);

        stringResourceLoader = new StringResourceLoader(resourceExtractor);
        stringArrayResourceLoader = new StringArrayResourceLoader(resourceExtractor, stringResourceLoader);
        colorResourceLoader = new ColorResourceLoader(resourceExtractor);
        attrResourceLoader = new AttrResourceLoader(resourceExtractor);
        rawResourceLoader = new RawResourceLoader(resourceExtractor, resourceDir);

        this.resourceDir = resourceDir;
    }

    private void init() {
        if (isInitialized) {
            return;
        }

        try {
            if (resourceDir != null) {
<<<<<<< HEAD
                String resourcePath = getPathToAndroidResources();
                File systemResourceDir = new File(resourcePath);
=======
                String respath = R.class.getResource("/res/layout").toString();
                if (!respath.startsWith("jar:file:") || respath.indexOf("android.jar!")==-1)
                    throw new RuntimeException("Unusable jar path: "+respath);
                respath = respath.substring(new String("jar:file:").length(), respath.indexOf("android.jar!")) + "data/res";
                File systemResourceDir = new File(respath);
>>>>>>> 9ef3e37c

                DocumentLoader stringResourcesDocumentLoader = new DocumentLoader(stringResourceLoader);
                File valuesResourceDir = new File(resourceDir, "values");
                File systemValuesResourceDir = new File(systemResourceDir, "values");
                stringResourcesDocumentLoader.loadResourceXmlDir(valuesResourceDir);
                stringResourcesDocumentLoader.loadResourceXmlDir(systemValuesResourceDir);

                DocumentLoader resourcesDocumentLoader = new DocumentLoader(stringArrayResourceLoader, colorResourceLoader, attrResourceLoader);
                resourcesDocumentLoader.loadResourceXmlDir(valuesResourceDir);
                resourcesDocumentLoader.loadResourceXmlDir(systemValuesResourceDir);

                viewLoader = new ViewLoader(resourceExtractor, attrResourceLoader);
                DocumentLoader viewDocumentLoader = new DocumentLoader(viewLoader);
                File[] layoutDirs = resourceDir.listFiles(new FileFilter() {
                    @Override
                    public boolean accept(File file) {
                        return isLayoutDirectory(file.getPath());
                    }
                });
                viewDocumentLoader.loadResourceXmlDirs(layoutDirs);

                layoutDirs = systemResourceDir.listFiles(new FileFilter() {
                    @Override
                    public boolean accept(File file) {
                        return isLayoutDirectory(file.getPath());
                    }
                });
                viewDocumentLoader.loadResourceXmlDirs(layoutDirs);

                menuLoader = new MenuLoader(resourceExtractor, stringResourceLoader, attrResourceLoader);
                DocumentLoader menuDocumentLoader = new DocumentLoader(menuLoader);
                File[] menuDirs = resourceDir.listFiles(new FileFilter() {
                    @Override
                    public boolean accept(File file) {
                        return isMenuDirectory(file.getPath());
                    }
                });
                menuDocumentLoader.loadResourceXmlDirs(menuDirs);
            } else {
                viewLoader = null;
                menuLoader = null;
            }
        } catch (Exception e) {
            throw new RuntimeException(e);
        }
        isInitialized = true;
    }

    private String getPathToAndroidResources() {
        String resourcePath;
        if ((resourcePath = getAndroidResourcePathFromRClass()) != null) {
            return resourcePath;
        } else if ((resourcePath = getAndroidResourcePathFromLocalProperties()) != null) {
            return resourcePath;
        } else if ((resourcePath = getAndroidResourcePathFromSystemEnvironment()) != null) {
            return resourcePath;
        } else if ((resourcePath = getAndroidResourcePathByExecingWhichAndroid()) != null) {
            return resourcePath;
        }

//        throw new RuntimeException("Unable to find path to android SDK");
        return null;
    }

    private String getAndroidResourcePathFromRClass() {
        String resourcePath = R.class.getResource("/res/layout").toString();
        if (resourcePath.startsWith("jar:file:") && resourcePath.indexOf("android.jar!")!=-1) {
            return resourcePath.substring(new String("jar:file:").length(), resourcePath.indexOf("android.jar!")) + "data/res";
        }
        return null;
    }

    private String getAndroidResourcePathFromSystemEnvironment() {
        // Hand tested
        String resourcePath = System.getenv().get("ANDROID_HOME");
        if (resourcePath != null) {
            return new File(resourcePath, getAndroidResourceSubPath()).toString();
        }
        return null;
    }

    private String getAndroidResourcePathFromLocalProperties() {
        // Hand tested
        File rootDir = resourceDir.getParentFile();
        File localPropertiesFile = new File(rootDir, "local.properties");
        if (localPropertiesFile.exists()) {
            Properties localProperties = new Properties();
            try {
                localProperties.load(new FileInputStream(localPropertiesFile));
                String resourcePath = localProperties.getProperty("sdk.dir");
                if (resourcePath != null) {
                    return new File(resourcePath, getAndroidResourceSubPath()).toString();
                }
            } catch (IOException e) {
                // fine, we'll try something else
            }
        }
        return null;
    }

    private String getAndroidResourcePathByExecingWhichAndroid() {
        // Hand tested
        try {
            Process process = Runtime.getRuntime().exec(new String[] {"which", "android"});
            String resourcePath = new BufferedReader(new InputStreamReader(process.getInputStream())).readLine();
            if (resourcePath != null && resourcePath.endsWith("tools/android")) {
                return new File(resourcePath.substring(resourcePath.indexOf("tools/android")), getAndroidResourceSubPath()).toString();
            }
        } catch (IOException e) {
            // fine we'll try something else
        }
        return null;
    }

    private String getAndroidResourceSubPath() {
        // TODO: Use the targetSDKVersion from the Android Manifest instead of a hard-coded "9"
        return "platforms/android-9/data/res";
    }

    boolean isLayoutDirectory(String path) {
        return path.contains(File.separator + "layout");
    }

    boolean isMenuDirectory(String path) {
        return path.contains(File.separator + "menu");
    }

    /*
    * For tests only...
    */
    protected ResourceLoader(StringResourceLoader stringResourceLoader) {
        resourceExtractor = new ResourceExtractor();
        this.stringResourceLoader = stringResourceLoader;
        viewLoader = null;
        stringArrayResourceLoader = null;
        attrResourceLoader = null;
        colorResourceLoader = null;
        rawResourceLoader = null;
    }

    public static ResourceLoader getFrom(Context context) {
        ResourceLoader resourceLoader = shadowOf(context.getApplicationContext()).getResourceLoader();
        resourceLoader.init();
        return resourceLoader;
    }

    public String getNameForId(int viewId) {
        init();
        return resourceExtractor.getResourceName(viewId);
    }

    public View inflateView(Context context, int resource, ViewGroup viewGroup) {
        init();
        return viewLoader.inflateView(context, resource, viewGroup);
    }

    public int getColorValue(int id) {
        init();
        return colorResourceLoader.getValue(id);
    }

    public String getStringValue(int id) {
        init();
        return stringResourceLoader.getValue(id);
    }

    public InputStream getRawValue(int id) {
        init();
        return rawResourceLoader.getValue(id);
    }

    public String[] getStringArrayValue(int id) {
        init();
        return stringArrayResourceLoader.getArrayValue(id);
    }

    public void inflateMenu(Context context, int resource, Menu root) {
        menuLoader.inflateMenu(context, resource, root);
    }

    public File getAssetsBase() {
        return assetsDir;
    }
}<|MERGE_RESOLUTION|>--- conflicted
+++ resolved
@@ -5,7 +5,6 @@
 import android.view.Menu;
 import android.view.View;
 import android.view.ViewGroup;
-import android.R;
 
 import java.io.BufferedReader;
 import java.io.File;
@@ -40,8 +39,8 @@
     public ResourceLoader(Class rClass, File resourceDir, File assetsDir) throws Exception {
         this.assetsDir = assetsDir;
         resourceExtractor = new ResourceExtractor();
-        resourceExtractor.addRClass(rClass);
-        resourceExtractor.addRClass(R.class);
+        resourceExtractor.addLocalRClass(rClass);
+        resourceExtractor.addSystemRClass(R.class);
 
         stringResourceLoader = new StringResourceLoader(resourceExtractor);
         stringArrayResourceLoader = new StringArrayResourceLoader(resourceExtractor, stringResourceLoader);
@@ -59,26 +58,18 @@
 
         try {
             if (resourceDir != null) {
-<<<<<<< HEAD
                 String resourcePath = getPathToAndroidResources();
                 File systemResourceDir = new File(resourcePath);
-=======
-                String respath = R.class.getResource("/res/layout").toString();
-                if (!respath.startsWith("jar:file:") || respath.indexOf("android.jar!")==-1)
-                    throw new RuntimeException("Unusable jar path: "+respath);
-                respath = respath.substring(new String("jar:file:").length(), respath.indexOf("android.jar!")) + "data/res";
-                File systemResourceDir = new File(respath);
->>>>>>> 9ef3e37c
 
                 DocumentLoader stringResourcesDocumentLoader = new DocumentLoader(stringResourceLoader);
                 File valuesResourceDir = new File(resourceDir, "values");
                 File systemValuesResourceDir = new File(systemResourceDir, "values");
-                stringResourcesDocumentLoader.loadResourceXmlDir(valuesResourceDir);
-                stringResourcesDocumentLoader.loadResourceXmlDir(systemValuesResourceDir);
+                stringResourcesDocumentLoader.loadLocalResourceXmlDir(valuesResourceDir);
+                stringResourcesDocumentLoader.loadSystemResourceXmlDir(systemValuesResourceDir);
 
                 DocumentLoader resourcesDocumentLoader = new DocumentLoader(stringArrayResourceLoader, colorResourceLoader, attrResourceLoader);
-                resourcesDocumentLoader.loadResourceXmlDir(valuesResourceDir);
-                resourcesDocumentLoader.loadResourceXmlDir(systemValuesResourceDir);
+                resourcesDocumentLoader.loadLocalResourceXmlDir(valuesResourceDir);
+                resourcesDocumentLoader.loadSystemResourceXmlDir(systemValuesResourceDir);
 
                 viewLoader = new ViewLoader(resourceExtractor, attrResourceLoader);
                 DocumentLoader viewDocumentLoader = new DocumentLoader(viewLoader);
@@ -88,7 +79,7 @@
                         return isLayoutDirectory(file.getPath());
                     }
                 });
-                viewDocumentLoader.loadResourceXmlDirs(layoutDirs);
+                viewDocumentLoader.loadLocalResourceXmlDirs(layoutDirs);
 
                 layoutDirs = systemResourceDir.listFiles(new FileFilter() {
                     @Override
@@ -96,9 +87,9 @@
                         return isLayoutDirectory(file.getPath());
                     }
                 });
-                viewDocumentLoader.loadResourceXmlDirs(layoutDirs);
-
-                menuLoader = new MenuLoader(resourceExtractor, stringResourceLoader, attrResourceLoader);
+                viewDocumentLoader.loadLocalResourceXmlDirs(layoutDirs);
+
+                menuLoader = new MenuLoader(resourceExtractor);
                 DocumentLoader menuDocumentLoader = new DocumentLoader(menuLoader);
                 File[] menuDirs = resourceDir.listFiles(new FileFilter() {
                     @Override
@@ -106,7 +97,7 @@
                         return isMenuDirectory(file.getPath());
                     }
                 });
-                menuDocumentLoader.loadResourceXmlDirs(menuDirs);
+                menuDocumentLoader.loadLocalResourceXmlDirs(menuDirs);
             } else {
                 viewLoader = null;
                 menuLoader = null;
@@ -129,14 +120,15 @@
             return resourcePath;
         }
 
-//        throw new RuntimeException("Unable to find path to android SDK");
-        return null;
+        throw new RuntimeException("Unable to find path to Android SDK");
     }
 
     private String getAndroidResourcePathFromRClass() {
+        // Cribbed from known-working code from palfrey
+        // ToDo: Is this still a valid strategy?
         String resourcePath = R.class.getResource("/res/layout").toString();
         if (resourcePath.startsWith("jar:file:") && resourcePath.indexOf("android.jar!")!=-1) {
-            return resourcePath.substring(new String("jar:file:").length(), resourcePath.indexOf("android.jar!")) + "data/res";
+            return resourcePath.substring("jar:file:".length(), resourcePath.indexOf("android.jar!")) + "data/res";
         }
         return null;
     }
@@ -152,8 +144,13 @@
 
     private String getAndroidResourcePathFromLocalProperties() {
         // Hand tested
+        // This is the path most often taken by IntelliJ
         File rootDir = resourceDir.getParentFile();
-        File localPropertiesFile = new File(rootDir, "local.properties");
+        String localPropertiesFileName = "local.properties";
+        File localPropertiesFile = new File(rootDir, localPropertiesFileName);
+        if (!localPropertiesFile.exists()) {
+            localPropertiesFile = new File(localPropertiesFileName);
+        }
         if (localPropertiesFile.exists()) {
             Properties localProperties = new Properties();
             try {
@@ -171,11 +168,12 @@
 
     private String getAndroidResourcePathByExecingWhichAndroid() {
         // Hand tested
+        // Should always work from the command line. Often fails in IDEs because they don't pass the full PATH in the environment
         try {
             Process process = Runtime.getRuntime().exec(new String[] {"which", "android"});
             String resourcePath = new BufferedReader(new InputStreamReader(process.getInputStream())).readLine();
             if (resourcePath != null && resourcePath.endsWith("tools/android")) {
-                return new File(resourcePath.substring(resourcePath.indexOf("tools/android")), getAndroidResourceSubPath()).toString();
+                return new File(resourcePath.substring(0, resourcePath.indexOf("tools/android")), getAndroidResourceSubPath()).toString();
             }
         } catch (IOException e) {
             // fine we'll try something else
