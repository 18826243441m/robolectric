--- conflicted
+++ resolved
@@ -108,11 +108,7 @@
                 }
                 result = resultSet.getInt(1);
             } catch (SQLException e) {
-<<<<<<< HEAD
                 throw new RuntimeException(e);
-=======
-                e.printStackTrace();
->>>>>>> 058c2967
             }
         }
         return result;
