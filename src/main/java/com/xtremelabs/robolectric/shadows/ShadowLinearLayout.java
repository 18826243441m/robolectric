package com.xtremelabs.robolectric.shadows;

import android.view.View;
import android.widget.LinearLayout;
import com.xtremelabs.robolectric.internal.Implementation;
import com.xtremelabs.robolectric.internal.Implements;

@Implements(LinearLayout.class)
public class ShadowLinearLayout extends ShadowViewGroup {
<<<<<<< HEAD
=======
    private int orientation;

>>>>>>> 64dfa0b1
    public ShadowLinearLayout() {
        setLayoutParams(new LinearLayout.LayoutParams(0, 0));
    }

<<<<<<< HEAD
    @Override
    protected void setChildLayoutParams(View child) {
        child.setLayoutParams(new LinearLayout.LayoutParams(0, 0));
    }

=======
    @Implementation
    public int getOrientation() {
        return orientation;
    }

    @Implementation
    public void setOrientation(int orientation) {
        this.orientation = orientation;
    }
>>>>>>> 64dfa0b1
}<|MERGE_RESOLUTION|>--- conflicted
+++ resolved
@@ -7,22 +7,17 @@
 
 @Implements(LinearLayout.class)
 public class ShadowLinearLayout extends ShadowViewGroup {
-<<<<<<< HEAD
-=======
     private int orientation;
 
->>>>>>> 64dfa0b1
     public ShadowLinearLayout() {
         setLayoutParams(new LinearLayout.LayoutParams(0, 0));
     }
 
-<<<<<<< HEAD
     @Override
     protected void setChildLayoutParams(View child) {
         child.setLayoutParams(new LinearLayout.LayoutParams(0, 0));
     }
 
-=======
     @Implementation
     public int getOrientation() {
         return orientation;
@@ -32,5 +27,4 @@
     public void setOrientation(int orientation) {
         this.orientation = orientation;
     }
->>>>>>> 64dfa0b1
 }