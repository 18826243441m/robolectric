--- conflicted
+++ resolved
@@ -1,17 +1,6 @@
 package com.xtremelabs.robolectric.shadows;
 
-<<<<<<< HEAD
 import android.graphics.*;
-=======
-import android.graphics.Bitmap;
-import android.graphics.Canvas;
-import android.graphics.ColorFilter;
-import android.graphics.Matrix;
-import android.graphics.Paint;
-import android.graphics.Path;
-import android.graphics.Rect;
-import android.graphics.RectF;
->>>>>>> 809d8cbb
 import com.xtremelabs.robolectric.internal.Implementation;
 import com.xtremelabs.robolectric.internal.Implements;
 
@@ -90,37 +79,13 @@
 
     @Implementation
     public void drawBitmap(Bitmap bitmap, float left, float top, Paint paint) {
-        describeDrawBitmap(bitmap, 0, 0, left, top, paint);
-    }
-
-    @Implementation
-    public void drawBitmap(Bitmap bitmap, Rect src, Rect dst, Paint paint) {
-        describeDrawBitmap(bitmap, 0, 0, dst.left, dst.top, paint);
-    }
-
-    @Implementation
-    public void drawBitmap(Bitmap bitmap, Rect src, RectF dst, Paint paint) {
-        describeDrawBitmap(bitmap, 0, 0, dst.left, dst.top, paint);
-    }
-
-    private void describeDrawBitmap(Bitmap bitmap, int srcLeft, int srcTop, float dstLeft, float dstTop, Paint paint) {
         describeBitmap(bitmap, paint);
 
-<<<<<<< HEAD
         int x = (int) (left + translateX);
         int y = (int) (top + translateY);
         if (x != 0 || y != 0) {
-=======
-        if (srcLeft != 0 || srcTop != 0) {
-            appendDescription(" from (" + srcLeft + "," + srcTop + ")");
-        }
-
-        int x = (int) (dstLeft + translateX);
-        int y = (int) (dstTop + translateY);
-        if (x != 0 && y != 0) {
->>>>>>> 809d8cbb
             appendDescription(" at (" + x + "," + y + ")");
-        }
+    }
 
         if (scaleX != 1 && scaleY != 1) {
             appendDescription(" scaled by (" + scaleX + "," + scaleY + ")");
