--- conflicted
+++ resolved
@@ -23,11 +23,7 @@
     private AdapterView.OnItemClickListener onItemClickListener;
     private boolean valid = false;
     private int selectedPosition;
-<<<<<<< HEAD
     private int itemCount = 0;
-=======
-    private View emptyView;
->>>>>>> c3a77ee8
 
     private List<Object> previousItems = new ArrayList<Object>();
 
@@ -187,15 +183,9 @@
     }
     
     @Implementation
-    public void setEmptyView(View emptyView) {
-    	this.emptyView = emptyView;
-    }
-    
-    @Implementation
     public View getEmptyView() {
-    	return emptyView;
-    }
-    
+    	return mEmptyView;
+    }
 
     private void update() {
         removeAllViews();
