--- conflicted
+++ resolved
@@ -26,7 +26,8 @@
 @SuppressWarnings({"UnusedDeclaration"})
 @Implements(Activity.class)
 public class ShadowActivity extends ShadowContextWrapper {
-    @RealObject private Activity realActivity;
+    @RealObject
+    private Activity realActivity;
 
     private Intent intent;
     View contentView;
@@ -42,15 +43,15 @@
     private Map<Intent, Integer> intentRequestCodeMap = new HashMap<Intent, Integer>();
     private int requestedOrientation = -1;
     private View currentFocus;
-
     private Integer lastShownDialogId = null;
-    
+
     @Implementation
     public final Application getApplication() {
         return Robolectric.application;
     }
 
-    @Override @Implementation
+    @Override
+    @Implementation
     public final Application getApplicationContext() {
         return getApplication();
     }
@@ -310,7 +311,6 @@
             throw new RuntimeException(e);
         }
     }
-<<<<<<< HEAD
 
     @Implementation
     public final void showDialog(int id) {
@@ -320,21 +320,21 @@
     @Implementation
     public final boolean showDialog(int id, Bundle bundle) {
         Dialog dialog = null;
-
+        this.lastShownDialogId = id;
         try {
             Method method = Activity.class.getDeclaredMethod("onCreateDialog", Integer.TYPE);
             method.setAccessible(true);
             dialog = (Dialog) method.invoke(realActivity, id);
 
-          if (bundle == null) {
-            method = Activity.class.getDeclaredMethod("onPrepareDialog", Integer.TYPE, Dialog.class);
-            method.setAccessible(true);
-            method.invoke(realActivity, id, dialog);
-          } else {
-            method = Activity.class.getDeclaredMethod("onPrepareDialog", Integer.TYPE, Dialog.class, Bundle.class);
-            method.setAccessible(true);
-            method.invoke(realActivity, id, dialog, bundle);
-          }
+            if (bundle == null) {
+                method = Activity.class.getDeclaredMethod("onPrepareDialog", Integer.TYPE, Dialog.class);
+                method.setAccessible(true);
+                method.invoke(realActivity, id, dialog);
+            } else {
+                method = Activity.class.getDeclaredMethod("onPrepareDialog", Integer.TYPE, Dialog.class, Bundle.class);
+                method.setAccessible(true);
+                method.invoke(realActivity, id, dialog, bundle);
+            }
         } catch (IllegalAccessException e) {
             throw new RuntimeException(e);
         } catch (InvocationTargetException e) {
@@ -348,20 +348,13 @@
         return true;
     }
 
-=======
-    
-    /**
-     * Very simplistic dialog handling. Your activity can {@link #showDialog(int)}, you can then
-     * check that the dialog has been shown by calling {@link #getLastShownDialogId()} and then
-     * go on to calling {@link Activity#createDialog(int)} if you want to test the dialog itself.
-     */
-    @Implementation
-    public void showDialog(int id) {
-    	lastShownDialogId = id;
-    }
-    
+    /**
+     * Non-Android accessor
+     *
+     * @return the dialog resource id passed into
+     *         {@code Activity#showDialog(int, Bundle)} or {@code Activity#showDialog(int)}
+     */
     public Integer getLastShownDialogId() {
-		return lastShownDialogId;
-	}
->>>>>>> 68984598
+        return lastShownDialogId;
+    }
 }