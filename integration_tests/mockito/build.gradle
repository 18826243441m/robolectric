--- conflicted
+++ resolved
@@ -10,10 +10,7 @@
 
     // Testing dependencies
     testRuntime AndroidSdk.MAX_SDK.coordinates
-<<<<<<< HEAD
-=======
     testCompile "junit:junit:4.12"
->>>>>>> ed934988
     testCompile "org.assertj:assertj-core:3.8.0"
     testCompile "org.mockito:mockito-core:2.5.4"
 }